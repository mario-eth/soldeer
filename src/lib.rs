--- conflicted
+++ resolved
@@ -33,56 +33,6 @@
 mod utils;
 mod versioning;
 
-<<<<<<< HEAD
-use crate::auth::login;
-use crate::commands::Subcommands;
-use crate::config::{
-    delete_config,
-    read_config_deps,
-    read_config_soldeer,
-    remappings_txt,
-    Dependency,
-};
-use crate::dependency_downloader::{
-    delete_dependency_files,
-    download_dependencies,
-    unzip_dependencies,
-    unzip_dependency,
-};
-use crate::errors::SoldeerError;
-use crate::janitor::{
-    cleanup_after,
-    healthcheck_dependencies,
-};
-use crate::lock::{
-    lock_check,
-    remove_lock,
-    write_lock,
-};
-use crate::utils::{
-    check_dotfiles_recursive,
-    get_current_working_dir,
-    prompt_user_for_confirmation,
-};
-use crate::versioning::push_version;
-use config::{
-    add_to_config,
-    define_config_file,
-    remappings_foundry,
-};
-use dependency_downloader::download_dependency;
-use janitor::cleanup_dependency;
-use once_cell::sync::Lazy;
-use regex::Regex;
-use remote::get_dependency_url_remote;
-use remote::get_latest_forge_std_dependency;
-use std::env;
-use std::path::PathBuf;
-use utils::get_download_tunnel;
-use yansi::Paint;
-
-=======
->>>>>>> 05c633bc
 pub static DEPENDENCY_DIR: Lazy<PathBuf> =
     Lazy::new(|| get_current_working_dir().join("dependencies/"));
 pub static LOCK_FILE: Lazy<PathBuf> = Lazy::new(|| get_current_working_dir().join("soldeer.lock"));
@@ -428,16 +378,6 @@
             });
         }
     }
-<<<<<<< HEAD
-=======
-    // check the foundry setup, in case we have a foundry.toml, then the foundry.toml will be used
-    // for `dependencies`
-    let f_setup_vec: Vec<bool> = match get_foundry_setup() {
-        Ok(setup) => setup,
-        Err(err) => return Err(SoldeerError { message: err.cause }),
-    };
-    let foundry_setup: FOUNDRY = FOUNDRY { remappings: f_setup_vec[0] };
->>>>>>> 05c633bc
 
     if soldeer_config.generate_remappings {
         if soldeer_config.remappings_type == "config" {
@@ -542,7 +482,6 @@
         }
     }
 
-<<<<<<< HEAD
     if soldeer_config.generate_remappings {
         if soldeer_config.remappings_type == "config" {
             match remappings_foundry(&Dependency::default(), &config_file, soldeer_config).await {
@@ -557,23 +496,6 @@
                 Err(err) => {
                     return Err(SoldeerError { message: err.cause });
                 }
-=======
-    // check the foundry setup, in case we have a foundry.toml, then the foundry.toml will be used
-    // for `dependencies`
-    let f_setup_vec: Vec<bool> = match get_foundry_setup() {
-        Ok(f_setup) => f_setup,
-        Err(err) => {
-            return Err(SoldeerError { message: err.cause });
-        }
-    };
-    let foundry_setup: FOUNDRY = FOUNDRY { remappings: f_setup_vec[0] };
-
-    if foundry_setup.remappings {
-        match remappings().await {
-            Ok(_) => {}
-            Err(err) => {
-                return Err(SoldeerError { message: err.cause });
->>>>>>> 05c633bc
             }
         }
     }
@@ -622,17 +544,12 @@
 
         env::set_var("base_url", "https://api.soldeer.xyz");
 
-<<<<<<< HEAD
         let command = Subcommands::Install(Install {
             dependency: None,
             remote_url: None,
             rev: None,
             reg_remappings: None,
         });
-=======
-        let command =
-            Subcommands::Install(Install { dependency: None, remote_url: None, rev: None });
->>>>>>> 05c633bc
 
         match run(command) {
             Ok(_) => {}
@@ -675,17 +592,12 @@
 
         env::set_var("base_url", "https://api.soldeer.xyz");
 
-<<<<<<< HEAD
         let command = Subcommands::Install(Install {
             dependency: None,
             remote_url: None,
             rev: None,
             reg_remappings: None,
         });
-=======
-        let command =
-            Subcommands::Install(Install { dependency: None, remote_url: None, rev: None });
->>>>>>> 05c633bc
 
         match run(command) {
             Ok(_) => {}
@@ -828,17 +740,12 @@
 
         env::set_var("base_url", "https://api.soldeer.xyz");
 
-<<<<<<< HEAD
         let command = Subcommands::Install(Install {
             dependency: None,
             remote_url: None,
             rev: None,
             reg_remappings: None,
         });
-=======
-        let command =
-            Subcommands::Install(Install { dependency: None, remote_url: None, rev: None });
->>>>>>> 05c633bc
 
         match run(command) {
             Ok(_) => {}
