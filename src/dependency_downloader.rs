use crate::{
    config::{Dependency, GitDependency, HttpDependency},
    errors::DownloadError,
    remote::get_dependency_url_remote,
    utils::{read_file, sanitize_dependency_name, sha256_digest},
    DEPENDENCY_DIR,
};
use reqwest::IntoUrl;
use std::{
    fs,
    io::Cursor,
    path::{Path, PathBuf},
    process::{Command, Stdio},
    str,
};
use tokio::{fs as tokio_fs, io::AsyncWriteExt, task::JoinSet};
use yansi::Paint as _;

pub type Result<T> = std::result::Result<T, DownloadError>;

#[derive(Debug, Clone, Default)]
pub struct IntegrityChecksum(String);

pub async fn download_dependencies(
    dependencies: &[Dependency],
    clean: bool,
) -> Result<Vec<DownloadResult>> {
    // clean dependencies folder if flag is true
    if clean {
        // creates the directory
        clean_dependency_directory();
    }

    // create the dependency directory if it doesn't exist
    let dir = DEPENDENCY_DIR.clone();
    if tokio_fs::metadata(&dir).await.is_err() {
        tokio_fs::create_dir(&dir)
            .await
            .map_err(|e| DownloadError::IOError { path: dir, source: e })?;
    }

    let mut set = JoinSet::new();
    for dep in dependencies {
        set.spawn({
            let dep = dep.clone();
            async move { download_dependency(&dep, true).await }
        });
    }

    let mut results = Vec::<DownloadResult>::new();
    while let Some(res) = set.join_next().await {
        results.push(res??);
    }

    Ok(results)
}

// un-zip-ing dependencies to dependencies folder
pub fn unzip_dependencies(dependencies: &[Dependency]) -> Result<Vec<IntegrityChecksum>> {
    let res: Vec<_> = dependencies
        .iter()
        .filter_map(|d| match d {
            Dependency::Http(dep) => Some(unzip_dependency(dep)),
            _ => None,
        })
        .collect::<Result<Vec<_>>>()?;
    Ok(res)
}

#[derive(Debug, Clone)]
pub struct DownloadResult {
    pub hash: String,
    pub url: String,
}

pub async fn download_dependency(
    dependency: &Dependency,
    skip_folder_check: bool,
) -> Result<DownloadResult> {
    let dependency_directory: PathBuf = DEPENDENCY_DIR.clone();
    // if we called this method from `download_dependencies` we don't need to check if the folder
    // exists, as it was created by the caller
    if !skip_folder_check && tokio_fs::metadata(&dependency_directory).await.is_err() {
        if let Err(e) = tokio_fs::create_dir(&dependency_directory).await {
            // temp fix for race condition until we use tokio fs everywhere
            if tokio_fs::metadata(&dependency_directory).await.is_err() {
                return Err(DownloadError::IOError { path: dependency_directory, source: e });
            }
        }
    }

    let res = match dependency {
        Dependency::Http(dep) => {
            let url = match &dep.url {
                Some(url) => url.clone(),
                None => get_dependency_url_remote(dependency).await?,
            };
            download_via_http(&url, dep, &dependency_directory).await?;
            DownloadResult { hash: sha256_digest(dep), url }
        }
        Dependency::Git(dep) => {
            let hash = download_via_git(dep, &dependency_directory).await?;
            DownloadResult { hash, url: dep.git.clone() }
        }
    };
    println!(
        "{}",
        format!("Dependency {}-{} downloaded!", dependency.name(), dependency.version()).green()
    );

    Ok(res)
}

<<<<<<< HEAD
pub fn unzip_dependency(dependency: &HttpDependency) -> Result<IntegrityChecksum> {
    let file_name = format!("{}-{}.zip", dependency.name, dependency.version);
    let target_name = format!("{}-{}/", dependency.name, dependency.version);
    let current_dir = DEPENDENCY_DIR.join(file_name);
=======
pub fn unzip_dependency(dependency: &HttpDependency) -> Result<()> {
    let file_name =
        sanitize_dependency_name(&format!("{}-{}", dependency.name, dependency.version));
    let target_name = format!("{}/", file_name);
    let current_dir = DEPENDENCY_DIR.join(format!("{file_name}.zip"));
>>>>>>> 1993de31
    let target = DEPENDENCY_DIR.join(target_name);
    let archive = read_file(current_dir).unwrap();

    zip_extract::extract(Cursor::new(archive), &target, true)?;
    println!("{}", format!("The dependency {dependency} was unzipped!").green());

    Ok(IntegrityChecksum::default())
}

pub fn clean_dependency_directory() {
    if fs::metadata(DEPENDENCY_DIR.clone()).is_ok() {
        fs::remove_dir_all(DEPENDENCY_DIR.clone()).unwrap();
        fs::create_dir(DEPENDENCY_DIR.clone()).unwrap();
    }
}

async fn download_via_git(
    dependency: &GitDependency,
    dependency_directory: &Path,
) -> Result<String> {
    println!("{}", format!("Started git download of {dependency}").green());
    let target_dir =
        sanitize_dependency_name(&format!("{}-{}", dependency.name, dependency.version));
    let path = dependency_directory.join(target_dir);
    let path_str = path.to_string_lossy().to_string();
    if path.exists() {
        let _ = fs::remove_dir_all(&path);
    }

    let http_url = transform_git_to_http(&dependency.git);
    let mut git_clone = Command::new("git");
    let mut git_checkout = Command::new("git");
    let mut git_get_commit = Command::new("git");

    let result = git_clone
        .args(["clone", &http_url, &path_str])
        .env("GIT_TERMINAL_PROMPT", "0")
        .stdout(Stdio::piped())
        .stderr(Stdio::piped());

    let status = result.status().unwrap();
    let out = result.output().unwrap();

    if !status.success() {
        let _ = fs::remove_dir_all(&path);
        return Err(DownloadError::GitError(
            str::from_utf8(&out.stderr).unwrap().trim().to_string(),
        ));
    }

    let rev = match dependency.rev.clone() {
        Some(rev) => {
            let result = git_get_commit
                .args([
                    format!("--work-tree={}", path_str),
                    format!("--git-dir={}", path.join(".git").to_string_lossy()),
                    "checkout".to_string(),
                    rev.to_string(),
                ])
                .env("GIT_TERMINAL_PROMPT", "0")
                .stdout(Stdio::piped())
                .stderr(Stdio::piped());

            let out = result.output().unwrap();
            let status = result.status().unwrap();

            if !status.success() {
                let _ = fs::remove_dir_all(&path);
                return Err(DownloadError::GitError(
                    str::from_utf8(&out.stderr).unwrap().trim().to_string(),
                ));
            }
            rev
        }
        None => {
            let result = git_checkout
                .args([
                    format!("--work-tree={}", path_str),
                    format!("--git-dir={}", path.join(".git").to_string_lossy()),
                    "rev-parse".to_string(),
                    "--verify".to_string(),
                    "HEAD".to_string(),
                ])
                .env("GIT_TERMINAL_PROMPT", "0")
                .stdout(Stdio::piped())
                .stderr(Stdio::piped());

            let out = result.output().unwrap();
            let status = result.status().unwrap();
            if !status.success() {
                let _ = fs::remove_dir_all(&path);
                return Err(DownloadError::GitError(
                    str::from_utf8(&out.stderr).unwrap().trim().to_string(),
                ));
            }

            let hash = str::from_utf8(&out.stdout).unwrap().trim().to_string();
            // check the commit hash
            if !hash.is_empty() && hash.len() != 40 {
                let _ = fs::remove_dir_all(&path);
                return Err(DownloadError::GitError(format!("invalid revision hash: {hash}")));
            }
            hash
        }
    };
    println!(
        "{}",
        format!("Successfully downloaded {} the dependency via git", dependency,).green()
    );
    Ok(rev)
}

async fn download_via_http(
    url: impl IntoUrl,
    dependency: &HttpDependency,
    dependency_directory: &Path,
) -> Result<()> {
    println!("{}", format!("Started HTTP download of {dependency}").green());
    let zip_to_download =
        sanitize_dependency_name(&format!("{}-{}.zip", dependency.name, dependency.version));

    let resp = reqwest::get(url).await?;
    let mut resp = resp.error_for_status()?;

    let file_path = dependency_directory.join(zip_to_download);
    let mut file = tokio_fs::File::create(&file_path)
        .await
        .map_err(|e| DownloadError::IOError { path: file_path.clone(), source: e })?;

    while let Some(mut chunk) = resp.chunk().await? {
        file.write_all_buf(&mut chunk)
            .await
            .map_err(|e| DownloadError::IOError { path: file_path.clone(), source: e })?;
    }
    // make sure we finished writing the file
    file.flush().await.map_err(|e| DownloadError::IOError { path: file_path, source: e })?;
    Ok(())
}

pub fn delete_dependency_files(dependency: &Dependency) -> Result<()> {
    let path = DEPENDENCY_DIR.join(sanitize_dependency_name(&format!(
        "{}-{}",
        dependency.name(),
        dependency.version()
    )));
    fs::remove_dir_all(&path).map_err(|e| DownloadError::IOError { path, source: e })?;
    Ok(())
}

fn transform_git_to_http(url: &str) -> String {
    if let Some(stripped) = url.strip_prefix("git@github.com:") {
        let repo_path = stripped;
        format!("https://github.com/{}", repo_path)
    } else if let Some(stripped) = url.strip_prefix("git@gitlab.com:") {
        let repo_path = stripped;
        format!("https://gitlab.com/{}", repo_path)
    } else {
        url.to_string()
    }
}

#[cfg(test)]
#[allow(clippy::vec_init_then_push)]
mod tests {
    use super::*;
    use crate::{
        janitor::healthcheck_dependency,
        utils::{get_url_type, UrlType},
    };
    use serial_test::serial;
    use std::{fs::metadata, path::Path};

    #[tokio::test]
    #[serial]
    async fn download_dependencies_http_one_success() {
        let mut dependencies: Vec<Dependency> = Vec::new();
        let dependency = Dependency::Http(HttpDependency {
            name: "@openzeppelin-contracts".to_string(),
            version: "2.3.0".to_string(),
            url: Some("https://github.com/mario-eth/soldeer-versions/raw/main/all_versions/@openzeppelin-contracts~2.3.0.zip".to_string()),
            checksum: None
        });
        dependencies.push(dependency.clone());
        let results = download_dependencies(&dependencies, false).await.unwrap();
        let path_zip =
            DEPENDENCY_DIR.join(format!("{}-{}.zip", &dependency.name(), &dependency.version()));
        assert!(path_zip.exists());
        assert!(results.len() == 1);
        assert!(!results[0].hash.is_empty());
        clean_dependency_directory();
    }

    #[tokio::test]
    #[serial]
    async fn download_dependencies_git_one_success() {
        clean_dependency_directory();
        let mut dependencies: Vec<Dependency> = Vec::new();
        let dependency = Dependency::Git(GitDependency {
            name: "@openzeppelin-contracts".to_string(),
            version: "2.3.0".to_string(),
            git: "git@github.com:transmissions11/solmate.git".to_string(),
            rev: None,
        });
        dependencies.push(dependency.clone());
        let results = download_dependencies(&dependencies, false).await.unwrap();
        let path_dir =
            DEPENDENCY_DIR.join(format!("{}-{}", &dependency.name(), &dependency.version()));
        assert!(path_dir.exists());
        assert!(path_dir.join("src").join("auth").join("Owned.sol").exists());
        assert!(results.len() == 1);
        assert!(!results[0].hash.is_empty());
        clean_dependency_directory();
    }

    #[tokio::test]
    #[serial]
    async fn download_dependencies_gitlab_giturl_one_success() {
        clean_dependency_directory();
        let mut dependencies: Vec<Dependency> = Vec::new();
        let dependency = Dependency::Git(GitDependency {
            name: "@openzeppelin-contracts".to_string(),
            version: "2.3.0".to_string(),
            git: "git@gitlab.com:mario4582928/Mario.git".to_string(),
            rev: None,
        });
        dependencies.push(dependency.clone());
        let results = download_dependencies(&dependencies, false).await.unwrap();
        let path_dir =
            DEPENDENCY_DIR.join(format!("{}-{}", &dependency.name(), &dependency.version()));
        assert!(path_dir.exists());
        assert!(path_dir.join("JustATest3.md").exists());
        assert!(results.len() == 1);
        assert_eq!(results[0].hash, "22868f426bd4dd0e682b5ec5f9bd55507664240c"); // this is the last commit, hash == commit
        clean_dependency_directory();
    }

    #[tokio::test]
    #[serial]
    async fn download_dependency_gitlab_giturl_with_a_specific_revision() {
        clean_dependency_directory();
        let mut dependencies: Vec<Dependency> = Vec::new();
        let dependency = Dependency::Git(GitDependency {
            name: "@openzeppelin-contracts".to_string(),
            version: "2.3.0".to_string(),
            git: "git@gitlab.com:mario4582928/Mario.git".to_string(),
            rev: Some("7a0663eaf7488732f39550be655bad6694974cb3".to_string()),
        });
        dependencies.push(dependency.clone());
        let results = download_dependencies(&dependencies, false).await.unwrap();
        let path_dir =
            DEPENDENCY_DIR.join(format!("{}-{}", &dependency.name(), &dependency.version()));
        assert!(path_dir.exists());
        assert!(path_dir.join("README.md").exists());
        assert!(results.len() == 1);
        assert_eq!(results[0].hash, "7a0663eaf7488732f39550be655bad6694974cb3"); // this is the last commit, hash == commit

        // at this revision, this file should exists
        let test_right_revision = DEPENDENCY_DIR
            .join(format!("{}-{}", &dependency.name(), &dependency.version()))
            .join("JustATest2.md");
        assert!(test_right_revision.exists());

        clean_dependency_directory();
    }

    #[tokio::test]
    #[serial]
    async fn download_dependencies_gitlab_httpurl_one_success() {
        clean_dependency_directory();
        let mut dependencies: Vec<Dependency> = Vec::new();
        let dependency = Dependency::Git(GitDependency {
            name: "@openzeppelin-contracts".to_string(),
            version: "2.3.0".to_string(),
            git: "https://gitlab.com/mario4582928/Mario.git".to_string(),
            rev: None,
        });
        dependencies.push(dependency.clone());
        let results = download_dependencies(&dependencies, false).await.unwrap();
        let path_dir =
            DEPENDENCY_DIR.join(format!("{}-{}", &dependency.name(), &dependency.version()));
        assert!(path_dir.exists());
        assert!(path_dir.join("README.md").exists());
        assert!(results.len() == 1);
        assert_eq!(results[0].hash, "22868f426bd4dd0e682b5ec5f9bd55507664240c"); // this is the last commit, hash == commit
        clean_dependency_directory();
    }

    #[tokio::test]
    #[serial]
    async fn download_dependencies_http_two_success() {
        let mut dependencies: Vec<Dependency> = Vec::new();
        let  dependency_one = Dependency::Http(HttpDependency {
            name: "@openzeppelin-contracts".to_string(),
            version: "2.3.0".to_string(),
            url: Some("https://github.com/mario-eth/soldeer-versions/raw/main/all_versions/@openzeppelin-contracts~2.3.0.zip".to_string()),
            checksum: None
        });
        dependencies.push(dependency_one.clone());

        let dependency_two = Dependency::Http(HttpDependency {
            name: "@uniswap-v2-core".to_string(),
            version: "1.0.0-beta.4".to_string(),
            url: Some("https://soldeer-revisions.s3.amazonaws.com/@uniswap-v2-core/1_0_0-beta_4_22-01-2024_13:18:27_v2-core.zip".to_string()),
            checksum: None
        });

        dependencies.push(dependency_two.clone());
        let results = download_dependencies(&dependencies, false).await.unwrap();
        let mut path_zip = DEPENDENCY_DIR.join(format!(
            "{}-{}.zip",
            &dependency_one.name(),
            &dependency_one.version()
        ));
        assert!(path_zip.exists());

        path_zip = DEPENDENCY_DIR.join(format!(
            "{}-{}.zip",
            &dependency_two.name(),
            &dependency_two.version()
        ));
        assert!(path_zip.exists());
        assert!(results.len() == 2);
        assert!(!results[0].hash.is_empty());
        assert!(!results[1].hash.is_empty());
        clean_dependency_directory();
    }

    #[tokio::test]
    #[serial]
    async fn download_dependencies_git_two_success() {
        let mut dependencies: Vec<Dependency> = Vec::new();
        let dependency_one = Dependency::Git(GitDependency {
            name: "@openzeppelin-contracts".to_string(),
            version: "2.3.0".to_string(),
            git: "git@github.com:transmissions11/solmate.git".to_string(),
            rev: None,
        });
        dependencies.push(dependency_one.clone());

        let dependency_two = Dependency::Git(GitDependency {
            name: "@uniswap-v2-core".to_string(),
            version: "1.0.0-beta.4".to_string(),
            git: "https://gitlab.com/mario4582928/Mario.git".to_string(),
            rev: None,
        });

        dependencies.push(dependency_two.clone());
        let results = download_dependencies(&dependencies, false).await.unwrap();
        let mut path_dir = DEPENDENCY_DIR.join(format!(
            "{}-{}",
            &dependency_one.name(),
            &dependency_one.version()
        ));
        let mut path_dir_two = DEPENDENCY_DIR.join(format!(
            "{}-{}",
            &dependency_two.name(),
            &dependency_two.version()
        ));
        assert!(path_dir.exists());
        assert!(path_dir_two.exists());

        path_dir = DEPENDENCY_DIR.join(format!(
            "{}-{}",
            &dependency_one.name(),
            &dependency_one.version()
        ));
        path_dir_two = DEPENDENCY_DIR.join(format!(
            "{}-{}",
            &dependency_two.name(),
            &dependency_two.version()
        ));
        assert!(path_dir.exists());
        assert!(path_dir_two.exists());
        assert!(results.len() == 2);
        assert!(!results[0].hash.is_empty());
        assert!(!results[1].hash.is_empty());
        clean_dependency_directory();
    }

    #[tokio::test]
    #[serial]
    async fn download_dependency_should_replace_existing_zip() {
        let mut dependencies: Vec<Dependency> = Vec::new();
        let dependency_one = Dependency::Http(HttpDependency {
            name: "@openzeppelin-contracts".to_string(),
            version: "download-dep-v1".to_string(),
            url: Some("https://github.com/mario-eth/soldeer-versions/raw/main/all_versions/@openzeppelin-contracts~2.3.0.zip".to_string()),
            checksum: None
        });
        dependencies.push(dependency_one.clone());

        download_dependencies(&dependencies, false).await.unwrap();
        let path_zip = DEPENDENCY_DIR.join(format!(
            "{}-{}.zip",
            &dependency_one.name(),
            &dependency_one.version()
        ));
        let size_of_one = fs::metadata(Path::new(&path_zip)).unwrap().len();

        let dependency_two = Dependency::Http(HttpDependency {
                name: "@openzeppelin-contracts".to_string(),
                version: "download-dep-v1".to_string(),
                url: Some("https://github.com/mario-eth/soldeer-versions/raw/main/all_versions/@openzeppelin-contracts~2.4.0.zip".to_string()),
                checksum: None
            });

        dependencies = Vec::new();
        dependencies.push(dependency_two.clone());

        let results = download_dependencies(&dependencies, false).await.unwrap();
        let size_of_two = fs::metadata(Path::new(&path_zip)).unwrap().len();

        assert!(size_of_two > size_of_one);
        assert!(results.len() == 1);
        assert!(!results[0].hash.is_empty());
        clean_dependency_directory();
    }

    #[tokio::test]
    #[serial]
    async fn download_dependencies_one_with_clean_success() {
        let mut dependencies: Vec<Dependency> = Vec::new();
        let dependency_old = Dependency::Http(HttpDependency {
            name: "@uniswap-v2-core".to_string(),
            version: "1.0.0-beta.4".to_string(),
            url: Some("https://soldeer-revisions.s3.amazonaws.com/@uniswap-v2-core/1_0_0-beta_4_22-01-2024_13:18:27_v2-core.zip".to_string()),
            checksum: None
        });

        dependencies.push(dependency_old.clone());
        download_dependencies(&dependencies, false).await.unwrap();

        // making sure the dependency exists so we can check the deletion
        let path_zip_old = DEPENDENCY_DIR.join(format!(
            "{}-{}.zip",
            &dependency_old.name(),
            &dependency_old.version()
        ));
        assert!(path_zip_old.exists());

        let dependency = Dependency::Http(HttpDependency {
            name: "@openzeppelin-contracts".to_string(),
            version: "2.3.0".to_string(),
            url: Some("https://github.com/mario-eth/soldeer-versions/raw/main/all_versions/@openzeppelin-contracts~2.3.0.zip".to_string()),
            checksum: None
        });
        dependencies = Vec::new();
        dependencies.push(dependency.clone());

        let results = download_dependencies(&dependencies, true).await.unwrap();
        let path_zip =
            DEPENDENCY_DIR.join(format!("{}-{}.zip", &dependency.name(), &dependency.version()));
        assert!(!path_zip_old.exists());
        assert!(path_zip.exists());
        assert!(results.len() == 1);
        assert!(!results[0].hash.is_empty());
        clean_dependency_directory();
    }

    #[tokio::test]
    #[serial]
    async fn download_dependencies_http_one_fail() {
        let mut dependencies: Vec<Dependency> = Vec::new();

        let dependency = Dependency::Http(HttpDependency {
            name: "@openzeppelin-contracts".to_string(),
            version: "2.3.0".to_string(),
            url: Some("https://github.com/mario-eth/soldeer-versions/raw/main/all_versions/@openzeppelin-contracts~.zip".to_string()),
            checksum: None
        });
        dependencies.push(dependency.clone());

        match download_dependencies(&dependencies, false).await {
            Ok(_) => {
                assert_eq!("Invalid state", "");
            }
            Err(err) => {
                assert_eq!(err.to_string(), "error downloading dependency: HTTP status client error (404 Not Found) for url (https://github.com/mario-eth/soldeer-versions/raw/main/all_versions/@openzeppelin-contracts~.zip)");
            }
        }
        clean_dependency_directory();
    }

    #[tokio::test]
    #[serial]
    async fn download_dependencies_git_one_fail() {
        let mut dependencies: Vec<Dependency> = Vec::new();

        let dependency = Dependency::Git(GitDependency {
            name: "@openzeppelin-contracts".to_string(),
            version: "2.3.0".to_string(),
            git: "git@github.com:transmissions11/solmate-wrong.git".to_string(),
            rev: None,
        });
        dependencies.push(dependency.clone());

        match download_dependencies(&dependencies, false).await {
            Ok(_) => {
                assert_eq!("Invalid state", "");
            }
            Err(err) => {
                // we assert this as the message contains various absolute paths that can not be
                // hardcoded here
                assert!(err.to_string().contains("Cloning into"));
            }
        }
        clean_dependency_directory();
    }

    #[tokio::test]
    #[serial]
    async fn unzip_dependency_success() {
        let mut dependencies: Vec<Dependency> = Vec::new();
        let dependency = Dependency::Http(HttpDependency {
            name: "@openzeppelin-contracts".to_string(),
            version: "2.3.0".to_string(),
            url: Some("https://github.com/mario-eth/soldeer-versions/raw/main/all_versions/@openzeppelin-contracts~2.3.0.zip".to_string()),
            checksum: None
        });
        dependencies.push(dependency.clone());
        download_dependencies(&dependencies, false).await.unwrap();
        let path = DEPENDENCY_DIR.join(format!("{}-{}", &dependency.name(), &dependency.version()));
        match unzip_dependencies(&dependencies) {
            Ok(_) => {
                assert!(path.exists());
                assert!(metadata(&path).unwrap().len() > 0);
            }
            Err(_) => {
                clean_dependency_directory();
                assert_eq!("Error", "");
            }
        }
        clean_dependency_directory();
    }

    #[tokio::test]
    #[serial]
    async fn unzip_non_zip_file_error() {
        let mut dependencies: Vec<Dependency> = Vec::new();
        let dependency = Dependency::Http(HttpDependency {
            name: "@openzeppelin-contracts".to_string(),
            version: "2.3.0".to_string(),
            url: Some(
                "https://freetestdata.com/wp-content/uploads/2022/02/Free_Test_Data_117KB_JPG.jpg"
                    .to_string(),
            ),
            checksum: None,
        });
        dependencies.push(dependency.clone());
        download_dependencies(&dependencies, false).await.unwrap();
        match unzip_dependencies(&dependencies) {
            Ok(_) => {
                clean_dependency_directory();
                assert_eq!("Wrong State", "");
            }
            Err(err) => {
                assert!(matches!(err, DownloadError::UnzipError(_)));
            }
        }
        clean_dependency_directory();
    }

    #[tokio::test]
    #[serial]
    async fn download_unzip_check_integrity() {
        let mut dependencies: Vec<Dependency> = Vec::new();
        dependencies.push(Dependency::Http(HttpDependency {
            name: "@openzeppelin-contracts".to_string(),
            version: "3.3.0-custom-test".to_string(),
            url: Some("https://soldeer-revisions.s3.amazonaws.com/@openzeppelin-contracts/3_3_0-rc_2_22-01-2024_13:12:57_contracts.zip".to_string()),
            checksum: None,
        }));
        download_dependencies(&dependencies, false).await.unwrap();
        unzip_dependency(dependencies[0].as_http().unwrap()).unwrap();
        healthcheck_dependency(&dependencies[0]).unwrap();
        assert!(DEPENDENCY_DIR
            .join("@openzeppelin-contracts-3.3.0-custom-test")
            .join("token")
            .join("ERC20")
            .join("ERC20.sol")
            .exists());
        clean_dependency_directory();
    }

    #[test]
    fn get_download_tunnel_http() {
        assert_eq!(
            get_url_type("https://github.com/foundry-rs/forge-std/archive/refs/tags/v1.9.1.zip"),
            UrlType::Http
        );
    }

    #[test]
    fn get_download_tunnel_git_giturl() {
        assert_eq!(get_url_type("git@github.com:foundry-rs/forge-std.git"), UrlType::Git);
    }

    #[test]
    fn get_download_tunnel_git_githttp() {
        assert_eq!(get_url_type("https://github.com/foundry-rs/forge-std.git"), UrlType::Git);
    }

    #[test]
    fn transform_git_giturl_to_http_success() {
        assert_eq!(
            transform_git_to_http("git@github.com:foundry-rs/forge-std.git"),
            "https://github.com/foundry-rs/forge-std.git"
        );
    }

    #[test]
    fn transform_git_httpurl_to_http_success() {
        assert_eq!(
            transform_git_to_http("https://github.com/foundry-rs/forge-std.git"),
            "https://github.com/foundry-rs/forge-std.git"
        );
    }

    #[test]
    fn transform_gitlab_giturl_to_http_success() {
        assert_eq!(
            transform_git_to_http("git@gitlab.com:mario4582928/Mario.git"),
            "https://gitlab.com/mario4582928/Mario.git"
        );
    }

    #[test]
    fn transform_gitlab_httpurl_to_http_success() {
        assert_eq!(
            transform_git_to_http("https://gitlab.com/mario4582928/Mario.git"),
            "https://gitlab.com/mario4582928/Mario.git"
        );
    }

    #[tokio::test]
    #[serial]
    async fn remove_one_dependency() {
        let mut dependencies: Vec<Dependency> = Vec::new();

        let dependency = Dependency::Git(GitDependency {
            name: "@openzeppelin-contracts".to_string(),
            version: "2.3.0".to_string(),
            git: "git@github.com:transmissions11/solmate.git".to_string(),
            rev: None,
        });
        dependencies.push(dependency.clone());

        match download_dependencies(&dependencies, false).await {
            Ok(_) => {}
            Err(_) => {
                assert_eq!("Invalid state", "");
            }
        }
        let _ = delete_dependency_files(&dependency);
        assert!(!DEPENDENCY_DIR
            .join(format!("{}~{}", dependency.name(), dependency.version()))
            .exists());
    }
}<|MERGE_RESOLUTION|>--- conflicted
+++ resolved
@@ -111,18 +111,11 @@
     Ok(res)
 }
 
-<<<<<<< HEAD
 pub fn unzip_dependency(dependency: &HttpDependency) -> Result<IntegrityChecksum> {
-    let file_name = format!("{}-{}.zip", dependency.name, dependency.version);
-    let target_name = format!("{}-{}/", dependency.name, dependency.version);
-    let current_dir = DEPENDENCY_DIR.join(file_name);
-=======
-pub fn unzip_dependency(dependency: &HttpDependency) -> Result<()> {
     let file_name =
         sanitize_dependency_name(&format!("{}-{}", dependency.name, dependency.version));
     let target_name = format!("{}/", file_name);
     let current_dir = DEPENDENCY_DIR.join(format!("{file_name}.zip"));
->>>>>>> 1993de31
     let target = DEPENDENCY_DIR.join(target_name);
     let archive = read_file(current_dir).unwrap();
 
