use crate::{
    errors::ConfigError,
    utils::{get_current_working_dir, read_file_to_string, sanitize_dependency_name},
    FOUNDRY_CONFIG_FILE, SOLDEER_CONFIG_FILE,
};
use serde::{Deserialize, Serialize};
use std::{
    env, fmt,
    fs::{self, remove_dir_all, remove_file, File},
    io::{self, Write},
    path::{Path, PathBuf},
};
use toml_edit::{value, Array, DocumentMut, InlineTable, Item, Table};
use yansi::Paint as _;

pub type Result<T> = std::result::Result<T, ConfigError>;

/// Location where to store the remappings, either in `remappings.txt` or the config file
/// (foundry/soldeer)
#[derive(Serialize, Deserialize, Debug, Clone, Copy, PartialEq, Default)]
#[serde(rename_all = "lowercase")]
pub enum RemappingsLocation {
    #[default]
    Txt,
    Config,
}

fn default_true() -> bool {
    true
}

/// The Soldeer config options
#[derive(Serialize, Deserialize, Clone, Debug, PartialEq)]
pub struct SoldeerConfig {
    #[serde(default = "default_true")]
    pub remappings_generate: bool,

    #[serde(default)]
    pub remappings_regenerate: bool,

    #[serde(default = "default_true")]
    pub remappings_version: bool,

    #[serde(default)]
    pub remappings_prefix: String,

    #[serde(default)]
    pub remappings_location: RemappingsLocation,

    #[serde(default)]
    pub recursive_deps: bool,
}

impl Default for SoldeerConfig {
    fn default() -> Self {
        SoldeerConfig {
            remappings_generate: true,
            remappings_regenerate: false,
            remappings_version: true,
            remappings_prefix: String::new(),
            remappings_location: Default::default(),
            recursive_deps: false,
        }
    }
}

#[derive(Serialize, Deserialize, Clone, Debug, PartialEq)]
pub enum GitIdentifier {
    Rev(String),
    Branch(String),
    Tag(String),
}

impl GitIdentifier {
    pub fn from_rev(rev: impl Into<String>) -> Self {
        let rev: String = rev.into();
        GitIdentifier::Rev(rev)
    }

    pub fn from_branch(branch: impl Into<String>) -> Self {
        let branch: String = branch.into();
        GitIdentifier::Branch(branch)
    }

    pub fn from_tag(tag: impl Into<String>) -> Self {
        let tag: String = tag.into();
        GitIdentifier::Tag(tag)
    }
}

impl fmt::Display for GitIdentifier {
    fn fmt(&self, f: &mut fmt::Formatter<'_>) -> fmt::Result {
        let val = match self {
            GitIdentifier::Rev(rev) => rev,
            GitIdentifier::Branch(branch) => branch,
            GitIdentifier::Tag(tag) => tag,
        };
        write!(f, "{val}")
    }
}

#[derive(Serialize, Deserialize, Clone, Debug, PartialEq)]
pub struct GitDependency {
    pub name: String,
    pub version: String,
    pub git: String,
    pub identifier: Option<GitIdentifier>,
}

impl fmt::Display for GitDependency {
    fn fmt(&self, f: &mut fmt::Formatter<'_>) -> fmt::Result {
        write!(f, "{}~{}", self.name, self.version)
    }
}

#[derive(Serialize, Deserialize, Clone, Debug, PartialEq)]
pub struct HttpDependency {
    pub name: String,
    pub version: String,
    pub url: Option<String>,
    pub checksum: Option<String>,
}

impl fmt::Display for HttpDependency {
    fn fmt(&self, f: &mut fmt::Formatter<'_>) -> fmt::Result {
        write!(f, "{}~{}", self.name, self.version)
    }
}

// Dependency object used to store a dependency data
#[derive(Serialize, Deserialize, Clone, Debug, PartialEq)]
pub enum Dependency {
    Http(HttpDependency),
    Git(GitDependency),
}

impl Dependency {
    pub fn name(&self) -> &str {
        match self {
            Dependency::Http(dep) => &dep.name,
            Dependency::Git(dep) => &dep.name,
        }
    }

    pub fn version(&self) -> &str {
        match self {
            Dependency::Http(dep) => &dep.version,
            Dependency::Git(dep) => &dep.version,
        }
    }

    #[allow(dead_code)]
    pub fn url(&self) -> Option<&String> {
        match self {
            Dependency::Http(dep) => dep.url.as_ref(),
            Dependency::Git(dep) => Some(&dep.git),
        }
    }

    pub fn to_toml_value(&self) -> (String, Item) {
        match self {
            Dependency::Http(dep) => (
                dep.name.clone(),
                match &dep.url {
                    Some(url) => {
                        let mut table = InlineTable::new();
                        table.insert(
                            "version",
                            value(&dep.version)
                                .into_value()
                                .expect("version should be a valid toml value"),
                        );
                        table.insert(
                            "url",
                            value(url).into_value().expect("url should be a valid toml value"),
                        );
                        value(table)
                    }
                    None => value(&dep.version),
                },
            ),
            Dependency::Git(dep) => {
                let mut table = InlineTable::new();
                table.insert(
                    "version",
                    value(&dep.version).into_value().expect("version should be a valid toml value"),
                );
                table.insert(
                    "git",
                    value(&dep.git).into_value().expect("git URL should be a valid toml value"),
                );

                match &dep.identifier {
                    Some(GitIdentifier::Rev(rev)) => {
                        table.insert(
                            "rev",
                            value(rev).into_value().expect("rev should be a valid toml value"),
                        );
                    }
                    Some(GitIdentifier::Branch(branch)) => {
                        table.insert(
                            "branch",
                            value(branch)
                                .into_value()
                                .expect("branch should be a valid toml value"),
                        );
                    }
                    Some(GitIdentifier::Tag(tag)) => {
                        table.insert(
                            "tag",
                            value(tag).into_value().expect("tag should be a valid toml value"),
                        );
                    }
                    None => {}
                }

                (dep.name.clone(), value(table))
            }
        }
    }

    #[allow(dead_code)]
    pub fn as_http(&self) -> Option<&HttpDependency> {
        if let Self::Http(v) = self {
            Some(v)
        } else {
            None
        }
    }

    #[allow(dead_code)]
    pub fn as_git(&self) -> Option<&GitDependency> {
        if let Self::Git(v) = self {
            Some(v)
        } else {
            None
        }
    }
}

impl fmt::Display for Dependency {
    fn fmt(&self, f: &mut fmt::Formatter<'_>) -> fmt::Result {
        match self {
            Dependency::Http(dep) => write!(f, "{}", dep),
            Dependency::Git(dep) => write!(f, "{}", dep),
        }
    }
}

impl From<HttpDependency> for Dependency {
    fn from(dep: HttpDependency) -> Self {
        Dependency::Http(dep)
    }
}

impl From<GitDependency> for Dependency {
    fn from(dep: GitDependency) -> Self {
        Dependency::Git(dep)
    }
}

pub fn get_config_path() -> Result<PathBuf> {
    let foundry_path: PathBuf = if cfg!(test) {
        env::var("config_file").map(|s| s.into()).unwrap_or(FOUNDRY_CONFIG_FILE.clone())
    } else {
        FOUNDRY_CONFIG_FILE.clone()
    };

    if let Ok(contents) = fs::read_to_string(&foundry_path) {
        let doc: DocumentMut = contents.parse::<DocumentMut>()?;
        if doc.contains_table("dependencies") {
            return Ok(foundry_path);
        }
    }

    let soldeer_path = SOLDEER_CONFIG_FILE.clone();
    match fs::metadata(&soldeer_path) {
        Ok(_) => Ok(soldeer_path),
        Err(_) => {
            println!("{}", "No config file found. If you wish to proceed, please select how you want Soldeer to be configured:\n1. Using foundry.toml\n2. Using soldeer.toml\n(Press 1 or 2), default is foundry.toml".blue());
            std::io::stdout().flush().unwrap();
            let mut option = String::new();
            io::stdin()
                .read_line(&mut option)
                .map_err(|e| ConfigError::PromptError { source: e })?;

            if option.is_empty() {
                option = "1".to_string();
            }
            create_example_config(&option)
        }
    }
}

/// Read the list of dependencies from the config file
///
/// If no config file path is provided, then the path is inferred automatically
/// The returned list is sorted by name and version
pub fn read_config_deps(path: Option<PathBuf>) -> Result<Vec<Dependency>> {
    let path: PathBuf = match path {
        Some(p) => p,
        None => get_config_path()?,
    };
    let contents = read_file_to_string(&path);
    let doc: DocumentMut = contents.parse::<DocumentMut>()?;
    let Some(Some(data)) = doc.get("dependencies").map(|v| v.as_table()) else {
        return Err(ConfigError::MissingDependencies);
    };

    let mut dependencies: Vec<Dependency> = Vec::new();
    for (name, v) in data {
        dependencies.push(parse_dependency(name, v)?);
    }
    dependencies
        .sort_unstable_by(|a, b| a.name().cmp(b.name()).then_with(|| a.version().cmp(b.version())));

    Ok(dependencies)
}

pub fn read_soldeer_config(path: Option<PathBuf>) -> Result<SoldeerConfig> {
    let path: PathBuf = match path {
        Some(p) => p,
        None => get_config_path()?,
    };
    let contents = read_file_to_string(&path);

    #[derive(Deserialize)]
    struct SoldeerConfigParsed {
        #[serde(default)]
        soldeer: SoldeerConfig,
    }
    let config: SoldeerConfigParsed = toml_edit::de::from_str(&contents)?;

    Ok(config.soldeer)
}

pub fn add_to_config(dependency: &Dependency, config_path: impl AsRef<Path>) -> Result<()> {
    println!(
        "{}",
        format!(
            "Adding dependency {}-{} to the config file",
            dependency.name(),
            dependency.version()
        )
        .green()
    );

    let contents = read_file_to_string(&config_path);
    let mut doc: DocumentMut = contents.parse::<DocumentMut>()?;

    // in case we don't have the dependencies section defined in the config file, we add it
    if !doc.contains_table("dependencies") {
        doc.insert("dependencies", Item::Table(Table::default()));
    }

    let (name, value) = dependency.to_toml_value();
    doc["dependencies"]
        .as_table_mut()
        .expect("dependencies should be a table")
        .insert(&name, value);

    fs::write(config_path, doc.to_string())?;

    Ok(())
}

#[derive(Debug, Clone, PartialEq)]
pub enum RemappingsAction {
    Add(Dependency),
    Remove(Dependency),
    None,
}

pub async fn remappings_txt(
    dependency: &RemappingsAction,
    config_path: impl AsRef<Path>,
    soldeer_config: &SoldeerConfig,
) -> Result<()> {
    let remappings_path = get_current_working_dir().join("remappings.txt");
    if soldeer_config.remappings_regenerate && remappings_path.exists() {
        remove_file(&remappings_path).map_err(ConfigError::RemappingsError)?;
    }
    let contents = match remappings_path.exists() {
        true => read_file_to_string(&remappings_path),
        false => String::new(),
    };
    let existing_remappings = contents.lines().filter_map(|r| r.split_once('=')).collect();

    if !remappings_path.exists() {
        File::create(remappings_path.clone()).unwrap();
    }

    let new_remappings =
        generate_remappings(dependency, config_path, soldeer_config, existing_remappings)?;

    let mut file = File::create(remappings_path)?;
    for remapping in new_remappings {
        writeln!(file, "{}", remapping)?;
    }
    Ok(())
}

pub async fn remappings_foundry(
    dependency: &RemappingsAction,
    config_path: impl AsRef<Path>,
    soldeer_config: &SoldeerConfig,
) -> Result<()> {
    let contents = read_file_to_string(&config_path);
    let mut doc: DocumentMut = contents.parse::<DocumentMut>().expect("invalid doc");

    let Some(profiles) = doc["profile"].as_table_mut() else {
        // we don't add remappings if there are no profiles
        return Ok(());
    };

    for (name, profile) in profiles.iter_mut() {
        // we normally only edit remappings of profiles which already have a remappings key
        let Some(Some(remappings)) = profile.get_mut("remappings").map(|v| v.as_array_mut()) else {
            // except the default profile, where we always add the remappings
            if name == "default" {
                let new_remappings =
                    generate_remappings(dependency, &config_path, soldeer_config, vec![])?;
                let array = Array::from_iter(new_remappings.into_iter());
                profile["remappings"] = value(array);
            }
            continue;
        };
        let existing_remappings: Vec<_> = remappings
            .iter()
            .filter_map(|r| r.as_str())
            .filter_map(|r| r.split_once('='))
            .collect();
        let new_remappings =
            generate_remappings(dependency, &config_path, soldeer_config, existing_remappings)?;
        remappings.clear();
        for remapping in new_remappings {
            remappings.push(remapping);
        }
    }

    fs::write(config_path, doc.to_string())?;
    Ok(())
}

pub fn delete_config(dependency_name: &str, path: impl AsRef<Path>) -> Result<Dependency> {
    println!(
        "{}",
        format!("Removing the dependency {dependency_name} from the config file").green()
    );

    let contents = read_file_to_string(&path);
    let mut doc: DocumentMut = contents.parse::<DocumentMut>().expect("invalid doc");

    let Some(item_removed) = doc["dependencies"].as_table_mut().unwrap().remove(dependency_name)
    else {
        return Err(ConfigError::MissingDependency(dependency_name.to_string()));
    };

    let dependency = parse_dependency(dependency_name, &item_removed)?;

    fs::write(path, doc.to_string())?;

    Ok(dependency)
}

pub fn remove_forge_lib() -> Result<()> {
    let lib_dir = get_current_working_dir().join("lib/");
    let gitmodules_file = get_current_working_dir().join(".gitmodules");

    let _ = remove_file(gitmodules_file);
    let _ = remove_dir_all(lib_dir);
    Ok(())
}

fn parse_dependency(name: impl Into<String>, value: &Item) -> Result<Dependency> {
    let name: String = name.into();
    if let Some(version) = value.as_str() {
        if version.is_empty() {
            return Err(ConfigError::EmptyVersion(name));
        }
        // this function does not retrieve the url
        return Ok(
            HttpDependency { name, version: version.to_string(), url: None, checksum: None }.into()
        );
    }

    // we should have a table or inline table
    let table = {
        match value.as_inline_table() {
            Some(table) => table,
            None => match value.as_table() {
                // we normalize to inline table
                Some(table) => &table.clone().into_inline_table(),
                None => {
                    return Err(ConfigError::InvalidDependency(name));
                }
            },
        }
    };

    // version is needed in both cases
    let version = match table.get("version").map(|v| v.as_str()) {
        Some(None) => {
            return Err(ConfigError::InvalidField { field: "version".to_string(), dep: name });
        }
        None => {
            return Err(ConfigError::MissingField { field: "version".to_string(), dep: name });
        }
        Some(Some(version)) => version.to_string(),
    };

    // check if it's a git dependency
    match table.get("git").map(|v| v.as_str()) {
        Some(None) => {
            return Err(ConfigError::InvalidField { field: "git".to_string(), dep: name });
        }
        Some(Some(git)) => {
            // rev/branch/tag fields are optional but need to be a string if present
            let rev = match table.get("rev").map(|v| v.as_str()) {
                Some(Some(rev)) => Some(rev.to_string()),
                Some(None) => {
                    return Err(ConfigError::InvalidField { field: "rev".to_string(), dep: name });
                }
                None => None,
            };
<<<<<<< HEAD
            let branch = match table.get("branch").map(|v| v.as_str()) {
                Some(Some(tag)) => Some(tag.to_string()),
                Some(None) => {
                    return Err(ConfigError::InvalidField {
                        field: "branch".to_string(),
                        dep: name,
                    });
                }
                None => None,
            };
            let tag = match table.get("tag").map(|v| v.as_str()) {
                Some(Some(tag)) => Some(tag.to_string()),
                Some(None) => {
                    return Err(ConfigError::InvalidField { field: "tag".to_string(), dep: name });
                }
                None => None,
            };
            let identifier = match (rev, branch, tag) {
                (Some(rev), None, None) => Some(GitIdentifier::from_rev(rev)),
                (None, Some(branch), None) => Some(GitIdentifier::from_branch(branch)),
                (None, None, Some(tag)) => Some(GitIdentifier::from_tag(tag)),
                (None, None, None) => None,
                _ => {
                    return Err(ConfigError::GitIdentifierConflict(name));
                }
            };
            return Ok(Dependency::Git(GitDependency {
                name: name.to_string(),
                git: git.to_string(),
                version,
                identifier,
            }));
=======
            return Ok(Dependency::Git(GitDependency { name, git: git.to_string(), version, rev }));
>>>>>>> b86fdabb
        }
        None => {}
    }

    // we should have a HTTP dependency
    match table.get("url").map(|v| v.as_str()) {
        Some(None) => Err(ConfigError::InvalidField { field: "url".to_string(), dep: name }),
        None => Ok(Dependency::Http(HttpDependency { name, version, url: None, checksum: None })),
        Some(Some(url)) => Ok(Dependency::Http(HttpDependency {
            name,
            version,
            url: Some(url.to_string()),
            checksum: None,
        })),
    }
}

fn remappings_from_deps(
    config_path: impl AsRef<Path>,
    soldeer_config: &SoldeerConfig,
) -> Result<Vec<String>> {
    let config_path = config_path.as_ref().to_path_buf();
    let dependencies = read_config_deps(Some(config_path))?;
    Ok(dependencies
        .iter()
        .map(|dependency| {
            let dependency_name_formatted = format_remap_name(soldeer_config, dependency);
            format!(
                "{dependency_name_formatted}=dependencies/{}-{}/",
                dependency.name(),
                dependency.version()
            )
        })
        .collect())
}

fn generate_remappings(
    dependency: &RemappingsAction,
    config_path: impl AsRef<Path>,
    soldeer_config: &SoldeerConfig,
    existing_remappings: Vec<(&str, &str)>,
) -> Result<Vec<String>> {
    let mut new_remappings = Vec::new();
    if soldeer_config.remappings_regenerate {
        new_remappings = remappings_from_deps(config_path, soldeer_config)?;
        println!("{}", "Added all dependencies to remapppings".green());
    } else {
        match &dependency {
            RemappingsAction::Remove(remove_dep) => {
                // only keep items not matching the dependency to remove
                let sanitized_name = sanitize_dependency_name(&format!(
                    "{}-{}",
                    remove_dep.name(),
                    remove_dep.version()
                ));
                let remove_dep_orig = format!("dependencies/{sanitized_name}/");
                for (remapped, orig) in existing_remappings {
                    if orig != remove_dep_orig {
                        new_remappings.push(format!("{}={}", remapped, orig));
                    } else {
                        println!("{}", format!("Removed {remove_dep} from remappings").green());
                    }
                }
            }
            RemappingsAction::Add(add_dep) => {
                // we only add the remapping if it's not already existing, otherwise we keep the old
                // remapping
                let new_dep_remapped = format_remap_name(soldeer_config, add_dep);
                let sanitized_name =
                    sanitize_dependency_name(&format!("{}-{}", add_dep.name(), add_dep.version()));
                let new_dep_orig = format!("dependencies/{}/", sanitized_name);
                let mut found = false; // whether a remapping existed for that dep already
                for (remapped, orig) in existing_remappings {
                    new_remappings.push(format!("{}={}", remapped, orig));
                    if orig == new_dep_orig {
                        found = true;
                    }
                }
                if !found {
                    new_remappings.push(format!("{}={}", new_dep_remapped, new_dep_orig));
                    println!("{}", format!("Added {add_dep} to remappings").green());
                }
            }
            RemappingsAction::None => {
                // This is where we end up in the `update` command if we don't want to re-generate
                // all remappings. We need to merge existing remappings with the full list of deps.
                // We generate all remappings from the dependencies, then replace existing items.
                new_remappings = remappings_from_deps(config_path, soldeer_config)?;
                if !existing_remappings.is_empty() {
                    for item in new_remappings.iter_mut() {
                        let (item_remap, item_orig) =
                            item.split_once('=').expect("remappings should have two parts");
                        // try to find an existing item with the same path
                        if let Some((remapped, orig)) =
                            existing_remappings.iter().find(|(_, o)| item_orig == *o)
                        {
                            *item = format!("{}={}", remapped, orig);
                        } else {
                            println!(
                                "{}",
                                format!("Added {} to remappings", item_remap.trim_end_matches('/'))
                                    .green()
                            );
                        }
                    }
                }
            }
        }
    }

    // sort the remappings
    new_remappings.sort_unstable();
    Ok(new_remappings)
}

fn format_remap_name(soldeer_config: &SoldeerConfig, dependency: &Dependency) -> String {
    let version_suffix =
        if soldeer_config.remappings_version { &format!("-{}", dependency.version()) } else { "" };
    format!("{}{}{}/", soldeer_config.remappings_prefix, dependency.name(), version_suffix)
}

fn create_example_config(option: &str) -> Result<PathBuf> {
    if option.trim() == "1" && FOUNDRY_CONFIG_FILE.exists() {
        return Ok(FOUNDRY_CONFIG_FILE.clone());
    }
    let (config_path, contents) = match option.trim() {
        "1" => (
            FOUNDRY_CONFIG_FILE.clone(),
            r#"
# Full reference https://github.com/foundry-rs/foundry/tree/master/crates/config

[profile.default]
script = "script"
solc = "0.8.26"
src = "src"
test = "test"
libs = ["dependencies"]

[dependencies]
"#,
        ),
        "2" => (
            SOLDEER_CONFIG_FILE.clone(),
            r#"
[remappings]
enabled = true

[dependencies]
"#,
        ),
        _ => {
            return Err(ConfigError::InvalidPromptOption);
        }
    };

    fs::write(&config_path, contents)?;
    Ok(config_path)
}

////////////// TESTS //////////////

#[cfg(test)]
mod tests {
    use super::*;
    use crate::{config::Dependency, errors::ConfigError, utils::get_current_working_dir};
    use rand::{distributions::Alphanumeric, Rng};
    use serial_test::serial;
    use std::{
        fs::{self, remove_file},
        io::Write,
        path::PathBuf,
    };

    #[tokio::test] // check dependencies as {version = "1.1.1"}
    #[serial]
    async fn read_foundry_config_version_v1_ok() -> Result<()> {
        let config_contents = r#"
# Full reference https://github.com/foundry-rs/foundry/tree/master/crates/config

[profile.default]
libs = ["dependencies"]

[dependencies]
"@gearbox-protocol-periphery-v3" = "1.6.1"
"@openzeppelin-contracts" = "5.0.2"
"#;
        let target_config = define_config(true);

        write_to_config(&target_config, config_contents);

        let result = read_config_deps(Some(target_config.clone()))?;

        assert_eq!(
            result[0],
            Dependency::Http(HttpDependency {
                name: "@gearbox-protocol-periphery-v3".to_string(),
                version: "1.6.1".to_string(),
                url: None,
                checksum: None
            })
        );

        assert_eq!(
            result[1],
            Dependency::Http(HttpDependency {
                name: "@openzeppelin-contracts".to_string(),
                version: "5.0.2".to_string(),
                url: None,
                checksum: None
            })
        );
        let _ = remove_file(target_config);
        Ok(())
    }

    #[tokio::test] // check dependencies as "1.1.1"
    #[serial]
    async fn read_foundry_config_version_v2_ok() -> Result<()> {
        let config_contents = r#"
# Full reference https://github.com/foundry-rs/foundry/tree/master/crates/config

[profile.default]
libs = ["dependencies"]

[dependencies]
"@gearbox-protocol-periphery-v3" = "1.6.1"
"@openzeppelin-contracts" = "5.0.2"
"#;
        let target_config = define_config(true);

        write_to_config(&target_config, config_contents);

        let result = read_config_deps(Some(target_config.clone()))?;

        assert_eq!(
            result[0],
            Dependency::Http(HttpDependency {
                name: "@gearbox-protocol-periphery-v3".to_string(),
                version: "1.6.1".to_string(),
                url: None,
                checksum: None
            })
        );

        assert_eq!(
            result[1],
            Dependency::Http(HttpDependency {
                name: "@openzeppelin-contracts".to_string(),
                version: "5.0.2".to_string(),
                url: None,
                checksum: None
            })
        );
        let _ = remove_file(target_config);
        Ok(())
    }

    #[tokio::test] // check dependencies as "1.1.1"
    #[serial]
    async fn read_soldeer_config_version_v1_ok() -> Result<()> {
        let config_contents = r#"
[remappings]
enabled = true

[dependencies]
"@gearbox-protocol-periphery-v3" = "1.6.1"
"@openzeppelin-contracts" = "5.0.2"
"#;
        let target_config = define_config(false);

        write_to_config(&target_config, config_contents);

        let result = read_config_deps(Some(target_config.clone()))?;

        assert_eq!(
            result[0],
            Dependency::Http(HttpDependency {
                name: "@gearbox-protocol-periphery-v3".to_string(),
                version: "1.6.1".to_string(),
                url: None,
                checksum: None
            })
        );

        assert_eq!(
            result[1],
            Dependency::Http(HttpDependency {
                name: "@openzeppelin-contracts".to_string(),
                version: "5.0.2".to_string(),
                url: None,
                checksum: None
            })
        );
        let _ = remove_file(target_config);
        Ok(())
    }

    #[tokio::test] // check dependencies as "1.1.1"
    #[serial]
    async fn read_soldeer_config_version_v2_ok() -> Result<()> {
        let config_contents = r#"
[remappings]
enabled = true

[dependencies]
"@gearbox-protocol-periphery-v3" = "1.6.1"
"@openzeppelin-contracts" = "5.0.2"
"#;
        let target_config = define_config(false);

        write_to_config(&target_config, config_contents);

        let result = read_config_deps(Some(target_config.clone()))?;

        assert_eq!(
            result[0],
            Dependency::Http(HttpDependency {
                name: "@gearbox-protocol-periphery-v3".to_string(),
                version: "1.6.1".to_string(),
                url: None,
                checksum: None
            })
        );

        assert_eq!(
            result[1],
            Dependency::Http(HttpDependency {
                name: "@openzeppelin-contracts".to_string(),
                version: "5.0.2".to_string(),
                url: None,
                checksum: None
            })
        );
        let _ = remove_file(target_config);
        Ok(())
    }

    #[tokio::test]
    #[serial]
    async fn read_malformed_config_incorrect_version_string_fails() -> Result<()> {
        let config_contents = r#"
# Full reference https://github.com/foundry-rs/foundry/tree/master/crates/config

[profile.default]
libs = ["dependencies"]

[dependencies]
"@gearbox-protocol-periphery-v3" = 1.6.1"
"#;
        let target_config = define_config(false);

        write_to_config(&target_config, config_contents);

        assert!(matches!(
            read_config_deps(Some(target_config.clone())),
            Err(ConfigError::Parsing(_))
        ));
        let _ = remove_file(target_config);
        Ok(())
    }

    #[tokio::test]
    #[serial]
    async fn read_malformed_config_empty_version_string_fails() -> Result<()> {
        let config_contents = r#"
# Full reference https://github.com/foundry-rs/foundry/tree/master/crates/config

[profile.default]
libs = ["dependencies"]

[dependencies]
"@gearbox-protocol-periphery-v3" = ""
"#;
        let target_config = define_config(false);

        write_to_config(&target_config, config_contents);

        assert!(matches!(
            read_config_deps(Some(target_config.clone())),
            Err(ConfigError::EmptyVersion(_))
        ));
        let _ = remove_file(target_config);
        Ok(())
    }

    #[test]
    fn define_config_file_choses_foundry() -> Result<()> {
        let config_contents = r#"
# Full reference https://github.com/foundry-rs/foundry/tree/master/crates/config

[profile.default]
libs = ["dependencies"]

[dependencies]
"#;
        let target_config = define_config(true);

        write_to_config(&target_config, config_contents);

        assert!(target_config.file_name().unwrap().to_string_lossy().contains("foundry"));
        let _ = remove_file(target_config);
        Ok(())
    }

    #[tokio::test]
    #[serial]
    async fn define_config_file_choses_soldeer() -> Result<()> {
        let config_contents = r#"
[dependencies]
"#;
        let target_config = define_config(false);

        write_to_config(&target_config, config_contents);

        assert!(target_config.file_name().unwrap().to_string_lossy().contains("soldeer"));
        let _ = remove_file(target_config);
        Ok(())
    }

    // #[test] // TODO check how to do this properly
    #[allow(dead_code)]
    fn create_new_file_if_not_defined_but_foundry_exists() -> Result<()> {
        let content = r#"
# Full reference https://github.com/foundry-rs/foundry/tree/master/crates/config

[profile.default]
script = "script"
solc = "0.8.26"
src = "src"
test = "test"
libs = ["dependencies", "libs"]

[dependencies]
forge-std = "1.9.1"
"#;

        let result = create_example_config("1").unwrap();

        assert!(PathBuf::from(&result).file_name().unwrap().to_string_lossy().contains("foundry"));
        assert_eq!(read_file_to_string(&result), content);
        Ok(())
    }

    // #[test]// TODO check how to do this properly
    #[allow(dead_code)]
    fn create_new_file_if_not_defined_but_foundry_does_not_exists() -> Result<()> {
        let content = r#"
# Full reference https://github.com/foundry-rs/foundry/tree/master/crates/config

[profile.default]
script = "script"
solc = "0.8.26"
src = "src"
test = "test"
libs = ["dependencies", "libs"]

[dependencies]
forge-std = "1.9.1"
"#;

        let result = create_example_config("1").unwrap();

        assert!(PathBuf::from(&result).file_name().unwrap().to_string_lossy().contains("foundry"));
        assert_eq!(read_file_to_string(&result), content);
        Ok(())
    }

    #[test]
    fn create_new_file_if_not_defined_soldeer() -> Result<()> {
        let content = r#"
[remappings]
enabled = true

[dependencies]
"#;

        let result = create_example_config("2").unwrap();

        assert!(PathBuf::from(&result).file_name().unwrap().to_string_lossy().contains("soldeer"));
        assert_eq!(read_file_to_string(&result), content);
        Ok(())
    }

    #[test]
    fn add_to_config_foundry_no_custom_url_first_dependency() -> Result<()> {
        let mut content = r#"
# Full reference https://github.com/foundry-rs/foundry/tree/master/crates/config

[profile.default]
script = "script"
solc = "0.8.26"
src = "src"
test = "test"
libs = ["dependencies"]

[dependencies]
"#;

        let target_config = define_config(true);

        write_to_config(&target_config, content);
        let dependency = Dependency::Http(HttpDependency {
            name: "dep1".to_string(),
            version: "1.0.0".to_string(),
            url: None,
            checksum: None,
        });
        add_to_config(&dependency, &target_config).unwrap();
        content = r#"
# Full reference https://github.com/foundry-rs/foundry/tree/master/crates/config

[profile.default]
script = "script"
solc = "0.8.26"
src = "src"
test = "test"
libs = ["dependencies"]

[dependencies]
dep1 = "1.0.0"
"#;

        assert_eq!(read_file_to_string(&target_config), content);

        let _ = remove_file(target_config);
        Ok(())
    }

    #[test]
    fn add_to_config_foundry_with_custom_url_first_dependency() -> Result<()> {
        let mut content = r#"
# Full reference https://github.com/foundry-rs/foundry/tree/master/crates/config

[profile.default]
script = "script"
solc = "0.8.26"
src = "src"
test = "test"
libs = ["dependencies"]

[dependencies]
"#;

        let target_config = define_config(true);

        write_to_config(&target_config, content);

        let dependency = Dependency::Http(HttpDependency {
            name: "dep1".to_string(),
            version: "1.0.0".to_string(),
            url: Some("http://custom_url.com/custom.zip".to_string()),
            checksum: None,
        });

        add_to_config(&dependency, &target_config).unwrap();
        content = r#"
# Full reference https://github.com/foundry-rs/foundry/tree/master/crates/config

[profile.default]
script = "script"
solc = "0.8.26"
src = "src"
test = "test"
libs = ["dependencies"]

[dependencies]
dep1 = { version = "1.0.0", url = "http://custom_url.com/custom.zip" }
"#;

        assert_eq!(read_file_to_string(&target_config), content);

        let _ = remove_file(target_config);
        Ok(())
    }

    #[test]
    fn add_to_config_foundry_no_custom_url_second_dependency() -> Result<()> {
        let mut content = r#"
# Full reference https://github.com/foundry-rs/foundry/tree/master/crates/config

[profile.default]
script = "script"
solc = "0.8.26"
src = "src"
test = "test"
libs = ["dependencies"]

[dependencies]
old_dep = "5.1.0-my-version-is-cool"
"#;

        let target_config = define_config(true);

        write_to_config(&target_config, content);

        let dependency = Dependency::Http(HttpDependency {
            name: "dep1".to_string(),
            version: "1.0.0".to_string(),
            url: None,
            checksum: None,
        });

        add_to_config(&dependency, &target_config).unwrap();
        content = r#"
# Full reference https://github.com/foundry-rs/foundry/tree/master/crates/config

[profile.default]
script = "script"
solc = "0.8.26"
src = "src"
test = "test"
libs = ["dependencies"]

[dependencies]
old_dep = "5.1.0-my-version-is-cool"
dep1 = "1.0.0"
"#;

        assert_eq!(read_file_to_string(&target_config), content);

        let _ = remove_file(target_config);
        Ok(())
    }

    #[test]
    fn add_to_config_foundry_with_custom_url_second_dependency() -> Result<()> {
        let mut content = r#"
# Full reference https://github.com/foundry-rs/foundry/tree/master/crates/config

[profile.default]
script = "script"
solc = "0.8.26"
src = "src"
test = "test"
libs = ["dependencies"]

[dependencies]
old_dep = { version = "5.1.0-my-version-is-cool", url = "http://custom_url.com/cool-cool-cool.zip" }
"#;

        let target_config = define_config(true);

        write_to_config(&target_config, content);

        let dependency = Dependency::Http(HttpDependency {
            name: "dep1".to_string(),
            version: "1.0.0".to_string(),
            url: Some("http://custom_url.com/custom.zip".to_string()),
            checksum: None,
        });

        add_to_config(&dependency, &target_config).unwrap();
        content = r#"
# Full reference https://github.com/foundry-rs/foundry/tree/master/crates/config

[profile.default]
script = "script"
solc = "0.8.26"
src = "src"
test = "test"
libs = ["dependencies"]

[dependencies]
old_dep = { version = "5.1.0-my-version-is-cool", url = "http://custom_url.com/cool-cool-cool.zip" }
dep1 = { version = "1.0.0", url = "http://custom_url.com/custom.zip" }
"#;

        assert_eq!(read_file_to_string(&target_config), content);

        let _ = remove_file(target_config);
        Ok(())
    }

    #[test]
    fn add_to_config_foundry_update_dependency_version() -> Result<()> {
        let mut content = r#"
# Full reference https://github.com/foundry-rs/foundry/tree/master/crates/config

[profile.default]
script = "script"
solc = "0.8.26"
src = "src"
test = "test"
libs = ["dependencies"]

[dependencies]
old_dep = { version = "5.1.0-my-version-is-cool", url = "http://custom_url.com/cool-cool-cool.zip" }
"#;

        let target_config = define_config(true);

        write_to_config(&target_config, content);

        let dependency = Dependency::Http(HttpDependency {
            name: "old_dep".to_string(),
            version: "1.0.0".to_string(),
            url: Some("http://custom_url.com/custom.zip".to_string()),
            checksum: None,
        });

        add_to_config(&dependency, &target_config).unwrap();
        content = r#"
# Full reference https://github.com/foundry-rs/foundry/tree/master/crates/config

[profile.default]
script = "script"
solc = "0.8.26"
src = "src"
test = "test"
libs = ["dependencies"]

[dependencies]
old_dep = { version = "1.0.0", url = "http://custom_url.com/custom.zip" }
"#;

        assert_eq!(read_file_to_string(&target_config), content);

        let _ = remove_file(target_config);
        Ok(())
    }

    #[test]
    fn add_to_config_foundry_update_dependency_version_no_custom_url() -> Result<()> {
        let mut content = r#"
# Full reference https://github.com/foundry-rs/foundry/tree/master/crates/config

[profile.default]
script = "script"
solc = "0.8.26"
src = "src"
test = "test"
libs = ["dependencies"]

[dependencies]
old_dep = { version = "5.1.0-my-version-is-cool", url = "http://custom_url.com/cool-cool-cool.zip" }
"#;

        let target_config = define_config(true);

        write_to_config(&target_config, content);

        let dependency = Dependency::Http(HttpDependency {
            name: "old_dep".to_string(),
            version: "1.0.0".to_string(),
            url: None,
            checksum: None,
        });

        add_to_config(&dependency, &target_config).unwrap();
        content = r#"
# Full reference https://github.com/foundry-rs/foundry/tree/master/crates/config

[profile.default]
script = "script"
solc = "0.8.26"
src = "src"
test = "test"
libs = ["dependencies"]

[dependencies]
old_dep = "1.0.0"
"#;

        assert_eq!(read_file_to_string(&target_config), content);

        let _ = remove_file(target_config);
        Ok(())
    }

    #[test]
    fn add_to_config_foundry_not_altering_the_existing_contents() -> Result<()> {
        let mut content = r#"
# Full reference https://github.com/foundry-rs/foundry/tree/master/crates/config

[profile.default]
script = "script"
solc = "0.8.26"
src = "src"
test = "test"
libs = ["dependencies"]
gas_reports = ['*']

# we don't have [dependencies] declared
"#;

        let target_config = define_config(true);

        write_to_config(&target_config, content);

        let dependency = Dependency::Http(HttpDependency {
            name: "dep1".to_string(),
            version: "1.0.0".to_string(),
            url: None,
            checksum: None,
        });

        add_to_config(&dependency, &target_config).unwrap();
        content = r#"
# Full reference https://github.com/foundry-rs/foundry/tree/master/crates/config

[profile.default]
script = "script"
solc = "0.8.26"
src = "src"
test = "test"
libs = ["dependencies"]
gas_reports = ['*']

[dependencies]
dep1 = "1.0.0"

# we don't have [dependencies] declared
"#;

        assert_eq!(read_file_to_string(&target_config), content);

        let _ = remove_file(target_config);
        Ok(())
    }

    #[test]
    fn add_to_config_soldeer_no_custom_url_first_dependency() -> Result<()> {
        let mut content = r#"
[remappings]
enabled = true

[dependencies]
"#;

        let target_config = define_config(false);

        write_to_config(&target_config, content);

        let dependency = Dependency::Http(HttpDependency {
            name: "dep1".to_string(),
            version: "1.0.0".to_string(),
            url: None,
            checksum: None,
        });

        add_to_config(&dependency, &target_config).unwrap();
        content = r#"
[remappings]
enabled = true

[dependencies]
dep1 = "1.0.0"
"#;

        assert_eq!(read_file_to_string(&target_config), content);

        let _ = remove_file(target_config);
        Ok(())
    }

    #[test]
    fn add_to_config_soldeer_with_custom_url_first_dependency() -> Result<()> {
        let mut content = r#"
[remappings]
enabled = true

[dependencies]
"#;

        let target_config = define_config(false);

        write_to_config(&target_config, content);

        let dependency = Dependency::Http(HttpDependency {
            name: "dep1".to_string(),
            version: "1.0.0".to_string(),
            url: Some("http://custom_url.com/custom.zip".to_string()),
            checksum: None,
        });

        add_to_config(&dependency, &target_config).unwrap();
        content = r#"
[remappings]
enabled = true

[dependencies]
dep1 = { version = "1.0.0", url = "http://custom_url.com/custom.zip" }
"#;

        assert_eq!(read_file_to_string(&target_config), content);

        let _ = remove_file(target_config);
        Ok(())
    }

    #[test]
    fn add_to_config_foundry_github_with_commit() -> Result<()> {
        let mut content = r#"
# Full reference https://github.com/foundry-rs/foundry/tree/master/crates/config

[profile.default]
script = "script"
solc = "0.8.26"
src = "src"
test = "test"
libs = ["dependencies"]
gas_reports = ['*']

# we don't have [dependencies] declared
"#;

        let target_config = define_config(true);

        write_to_config(&target_config, content);

        let dependency = Dependency::Git(GitDependency {
            name: "dep1".to_string(),
            version: "1.0.0".to_string(),
            git: "git@github.com:foundry-rs/forge-std.git".to_string(),
            identifier: Some(GitIdentifier::from_rev("07263d193d621c4b2b0ce8b4d54af58f6957d97d")),
        });

        add_to_config(&dependency, &target_config).unwrap();
        content = r#"
# Full reference https://github.com/foundry-rs/foundry/tree/master/crates/config

[profile.default]
script = "script"
solc = "0.8.26"
src = "src"
test = "test"
libs = ["dependencies"]
gas_reports = ['*']

[dependencies]
dep1 = { version = "1.0.0", git = "git@github.com:foundry-rs/forge-std.git", rev = "07263d193d621c4b2b0ce8b4d54af58f6957d97d" }

# we don't have [dependencies] declared
"#;

        assert_eq!(read_file_to_string(&target_config), content);

        let _ = remove_file(target_config);
        Ok(())
    }

    #[test]
    fn add_to_config_foundry_github_with_tag() -> Result<()> {
        let mut content = r#"
# Full reference https://github.com/foundry-rs/foundry/tree/master/crates/config

[profile.default]
script = "script"
solc = "0.8.26"
src = "src"
test = "test"
libs = ["dependencies"]
gas_reports = ['*']

# we don't have [dependencies] declared
"#;

        let target_config = define_config(true);

        write_to_config(&target_config, content);

        let dependency = Dependency::Git(GitDependency {
            name: "dep1".to_string(),
            version: "1.0.0".to_string(),
            git: "https://gitlab.com/mario4582928/Mario.git".to_string(),
            identifier: Some(GitIdentifier::from_tag("custom-tag")),
        });

        add_to_config(&dependency, &target_config).unwrap();
        content = r#"
# Full reference https://github.com/foundry-rs/foundry/tree/master/crates/config

[profile.default]
script = "script"
solc = "0.8.26"
src = "src"
test = "test"
libs = ["dependencies"]
gas_reports = ['*']

[dependencies]
dep1 = { version = "1.0.0", git = "https://gitlab.com/mario4582928/Mario.git", tag = "custom-tag" }

# we don't have [dependencies] declared
"#;

        assert_eq!(read_file_to_string(&target_config), content);

        let _ = remove_file(target_config);
        Ok(())
    }

    #[test]
    fn add_to_config_foundry_github_with_branch() -> Result<()> {
        let mut content = r#"
# Full reference https://github.com/foundry-rs/foundry/tree/master/crates/config

[profile.default]
script = "script"
solc = "0.8.26"
src = "src"
test = "test"
libs = ["dependencies"]
gas_reports = ['*']

# we don't have [dependencies] declared
"#;

        let target_config = define_config(true);

        write_to_config(&target_config, content);

        let dependency = Dependency::Git(GitDependency {
            name: "dep1".to_string(),
            version: "1.0.0".to_string(),
            git: "https://gitlab.com/mario4582928/Mario.git".to_string(),
            identifier: Some(GitIdentifier::from_branch("custom-branch")),
        });

        add_to_config(&dependency, &target_config).unwrap();
        content = r#"
# Full reference https://github.com/foundry-rs/foundry/tree/master/crates/config

[profile.default]
script = "script"
solc = "0.8.26"
src = "src"
test = "test"
libs = ["dependencies"]
gas_reports = ['*']

[dependencies]
dep1 = { version = "1.0.0", git = "https://gitlab.com/mario4582928/Mario.git", branch = "custom-branch" }

# we don't have [dependencies] declared
"#;

        assert_eq!(read_file_to_string(&target_config), content);

        let _ = remove_file(target_config);
        Ok(())
    }

    #[test]
    fn add_to_config_foundry_github_previous_no_commit_then_with_commit() -> Result<()> {
        let mut content = r#"
# Full reference https://github.com/foundry-rs/foundry/tree/master/crates/config

[profile.default]
script = "script"
solc = "0.8.26"
src = "src"
test = "test"
libs = ["dependencies"]
gas_reports = ['*']

# we don't have [dependencies] declared

[dependencies]
dep1 = { version = "1.0.0", git = "git@github.com:foundry-rs/forge-std.git" }
"#;

        let target_config = define_config(true);

        write_to_config(&target_config, content);

        let dependency = Dependency::Git(GitDependency {
            name: "dep1".to_string(),
            version: "1.0.0".to_string(),
            git: "git@github.com:foundry-rs/forge-std.git".to_string(),
            identifier: Some(GitIdentifier::from_rev("07263d193d621c4b2b0ce8b4d54af58f6957d97d")),
        });

        add_to_config(&dependency, &target_config).unwrap();
        content = r#"
# Full reference https://github.com/foundry-rs/foundry/tree/master/crates/config

[profile.default]
script = "script"
solc = "0.8.26"
src = "src"
test = "test"
libs = ["dependencies"]
gas_reports = ['*']

# we don't have [dependencies] declared

[dependencies]
dep1 = { version = "1.0.0", git = "git@github.com:foundry-rs/forge-std.git", rev = "07263d193d621c4b2b0ce8b4d54af58f6957d97d" }
"#;

        assert_eq!(read_file_to_string(&target_config), content);

        let _ = remove_file(target_config);
        Ok(())
    }

    #[test]
    fn add_to_config_foundry_github_previous_commit_then_no_commit() -> Result<()> {
        let mut content = r#"
# Full reference https://github.com/foundry-rs/foundry/tree/master/crates/config

[profile.default]
script = "script"
solc = "0.8.26"
src = "src"
test = "test"
libs = ["dependencies"]
gas_reports = ['*']

# we don't have [dependencies] declared

[dependencies]
dep1 = { version = "1.0.0", git = "git@github.com:foundry-rs/forge-std.git", rev = "07263d193d621c4b2b0ce8b4d54af58f6957d97d" }
"#;

        let target_config = define_config(true);

        write_to_config(&target_config, content);

        let dependency = Dependency::Http(HttpDependency {
            name: "dep1".to_string(),
            version: "1.0.0".to_string(),
            url: Some("http://custom_url.com/custom.zip".to_string()),
            checksum: None,
        });

        add_to_config(&dependency, &target_config).unwrap();
        content = r#"
# Full reference https://github.com/foundry-rs/foundry/tree/master/crates/config

[profile.default]
script = "script"
solc = "0.8.26"
src = "src"
test = "test"
libs = ["dependencies"]
gas_reports = ['*']

# we don't have [dependencies] declared

[dependencies]
dep1 = { version = "1.0.0", url = "http://custom_url.com/custom.zip" }
"#;

        assert_eq!(read_file_to_string(&target_config), content);

        let _ = remove_file(target_config);
        Ok(())
    }

    #[test]
    fn remove_from_the_config_single() -> Result<()> {
        let mut content = r#"
# Full reference https://github.com/foundry-rs/foundry/tree/master/crates/config

[profile.default]
script = "script"
solc = "0.8.26"
src = "src"
test = "test"
libs = ["dependencies"]

[dependencies]
dep1 = { version = "1.0.0", url = "http://custom_url.com/custom.zip" }
"#;

        let target_config = define_config(true);

        write_to_config(&target_config, content);

        delete_config("dep1", &target_config).unwrap();
        content = r#"
# Full reference https://github.com/foundry-rs/foundry/tree/master/crates/config

[profile.default]
script = "script"
solc = "0.8.26"
src = "src"
test = "test"
libs = ["dependencies"]

[dependencies]
"#;

        assert_eq!(read_file_to_string(&target_config), content);

        let _ = remove_file(target_config);
        Ok(())
    }

    #[test]
    fn remove_from_the_config_multiple() -> Result<()> {
        let mut content = r#"
# Full reference https://github.com/foundry-rs/foundry/tree/master/crates/config

[profile.default]
script = "script"
solc = "0.8.26"
src = "src"
test = "test"
libs = ["dependencies"]

[dependencies]
dep3 = { version = "1.0.0", url = "http://custom_url.com/custom.zip" }
dep1 = { version = "1.0.0", url = "http://custom_url.com/custom.zip" }
dep2 = { version = "1.0.0", url = "http://custom_url.com/custom.zip" }
"#;

        let target_config = define_config(true);

        write_to_config(&target_config, content);

        delete_config("dep1", &target_config).unwrap();
        content = r#"
# Full reference https://github.com/foundry-rs/foundry/tree/master/crates/config

[profile.default]
script = "script"
solc = "0.8.26"
src = "src"
test = "test"
libs = ["dependencies"]

[dependencies]
dep3 = { version = "1.0.0", url = "http://custom_url.com/custom.zip" }
dep2 = { version = "1.0.0", url = "http://custom_url.com/custom.zip" }
"#;

        assert_eq!(read_file_to_string(&target_config), content);

        let _ = remove_file(target_config);
        Ok(())
    }

    #[test]
    fn remove_config_nonexistent_fails() -> Result<()> {
        let content = r#"
# Full reference https://github.com/foundry-rs/foundry/tree/master/crates/config

[profile.default]
script = "script"
solc = "0.8.26"
src = "src"
test = "test"
libs = ["dependencies"]

[dependencies]
dep1 = { version = "1.0.0", url = "http://custom_url.com/custom.zip" }
"#;

        let target_config = define_config(true);

        write_to_config(&target_config, content);

        assert!(matches!(
            delete_config("dep2", &target_config),
            Err(ConfigError::MissingDependency(_))
        ));

        assert_eq!(read_file_to_string(&target_config), content);

        let _ = remove_file(target_config);
        Ok(())
    }

    #[tokio::test]
    async fn read_soldeer_configs_all_set() -> Result<()> {
        let config_contents = r#"
# Full reference https://github.com/foundry-rs/foundry/tree/master/crates/config
[profile.default]
libs = ["dependencies"]
[dependencies]
"@gearbox-protocol-periphery-v3" = "1.1.1"
[soldeer]
remappings_generate = true
remappings_prefix = "@"
remappings_regenerate = true
remappings_version = true
remappings_location = "config"
"#;
        let target_config = define_config(false);

        write_to_config(&target_config, config_contents);

        let sc = match read_soldeer_config(Some(target_config.clone())) {
            Ok(sc) => sc,
            Err(_) => {
                assert_eq!("False state", "");
                SoldeerConfig::default()
            }
        };
        let _ = remove_file(target_config);
        assert!(sc.remappings_prefix == *"@");
        assert!(sc.remappings_generate);
        assert!(sc.remappings_regenerate);
        assert!(sc.remappings_version);
        assert_eq!(sc.remappings_location, RemappingsLocation::Config);
        Ok(())
    }

    #[tokio::test]
    async fn read_soldeer_configs_generate_remappings() -> Result<()> {
        let config_contents = r#"
# Full reference https://github.com/foundry-rs/foundry/tree/master/crates/config
[profile.default]
libs = ["dependencies"]
[dependencies]
"@gearbox-protocol-periphery-v3" = "1.1.1"
[soldeer]
remappings_generate = true
"#;
        let target_config = define_config(false);

        write_to_config(&target_config, config_contents);

        let sc = match read_soldeer_config(Some(target_config.clone())) {
            Ok(sc) => sc,
            Err(_) => {
                assert_eq!("False state", "");
                SoldeerConfig::default()
            }
        };
        let _ = remove_file(target_config);
        assert!(sc.remappings_generate);
        assert!(sc.remappings_prefix.is_empty());
        Ok(())
    }

    #[tokio::test]
    async fn read_soldeer_configs_append_at_in_remappings() -> Result<()> {
        let config_contents = r#"
# Full reference https://github.com/foundry-rs/foundry/tree/master/crates/config
[profile.default]
libs = ["dependencies"]
[dependencies]
"@gearbox-protocol-periphery-v3" = "1.1.1"
[soldeer]
remappings_prefix = "@"
"#;
        let target_config = define_config(false);

        write_to_config(&target_config, config_contents);

        let sc = match read_soldeer_config(Some(target_config.clone())) {
            Ok(sc) => sc,
            Err(_) => {
                assert_eq!("False state", "");
                SoldeerConfig::default()
            }
        };
        let _ = remove_file(target_config);
        assert!(sc.remappings_prefix == *"@");
        assert!(sc.remappings_generate);
        Ok(())
    }

    #[tokio::test]
    async fn read_soldeer_configs_reg_remappings() -> Result<()> {
        let config_contents = r#"
# Full reference https://github.com/foundry-rs/foundry/tree/master/crates/config
[profile.default]
libs = ["dependencies"]
[dependencies]
"@gearbox-protocol-periphery-v3" = "1.1.1"
[soldeer]
remappings_regenerate = true
"#;
        let target_config = define_config(false);

        write_to_config(&target_config, config_contents);

        let sc = match read_soldeer_config(Some(target_config.clone())) {
            Ok(sc) => sc,
            Err(_) => {
                assert_eq!("False state", "");
                SoldeerConfig::default()
            }
        };
        let _ = remove_file(target_config);
        assert!(sc.remappings_regenerate);
        assert!(sc.remappings_generate);
        Ok(())
    }

    #[tokio::test]
    async fn read_soldeer_configs_remappings_version() -> Result<()> {
        let config_contents = r#"
# Full reference https://github.com/foundry-rs/foundry/tree/master/crates/config
[profile.default]
libs = ["dependencies"]
[dependencies]
"@gearbox-protocol-periphery-v3" = "1.1.1"
[soldeer]
remappings_version = true
"#;
        let target_config = define_config(false);

        write_to_config(&target_config, config_contents);

        let sc = match read_soldeer_config(Some(target_config.clone())) {
            Ok(sc) => sc,
            Err(_) => {
                assert_eq!("False state", "");
                SoldeerConfig::default()
            }
        };
        let _ = remove_file(target_config);
        assert!(sc.remappings_version);
        assert!(sc.remappings_generate);
        Ok(())
    }

    #[tokio::test]
    async fn read_soldeer_configs_remappings_location() -> Result<()> {
        let config_contents = r#"
# Full reference https://github.com/foundry-rs/foundry/tree/master/crates/config
[profile.default]
libs = ["dependencies"]
[dependencies]
"@gearbox-protocol-periphery-v3" = "1.1.1"
[soldeer]
remappings_location = "config"
"#;
        let target_config = define_config(false);

        write_to_config(&target_config, config_contents);

        let sc = match read_soldeer_config(Some(target_config.clone())) {
            Ok(sc) => sc,
            Err(_) => {
                assert_eq!("False state", "");
                SoldeerConfig::default()
            }
        };
        let _ = remove_file(target_config);
        assert_eq!(sc.remappings_location, RemappingsLocation::Config);
        assert!(sc.remappings_generate);
        Ok(())
    }

    #[tokio::test]
    async fn generate_remappings_with_prefix_and_version_in_config() -> Result<()> {
        let mut content = r#"
[profile.default]
solc = "0.8.26"
libs = ["dependencies"]
[dependencies]
[soldeer]
remappings_prefix = "@"
remappings_version = true
remappings_location = "config"
"#;

        let target_config = define_config(true);

        write_to_config(&target_config, content);
        let dependency = Dependency::Http(HttpDependency {
            name: "dep1".to_string(),
            version: "1.0.0".to_string(),
            url: None,
            checksum: None,
        });
        let soldeer_config = read_soldeer_config(Some(target_config.clone())).unwrap();
        let _ =
            remappings_foundry(&RemappingsAction::Add(dependency), &target_config, &soldeer_config)
                .await;

        content = r#"
[profile.default]
solc = "0.8.26"
libs = ["dependencies"]
remappings = ["@dep1-1.0.0/=dependencies/dep1-1.0.0/"]
[dependencies]
[soldeer]
remappings_prefix = "@"
remappings_version = true
remappings_location = "config"
"#;

        assert_eq!(read_file_to_string(&target_config), content);

        let _ = remove_file(target_config);
        Ok(())
    }

    #[tokio::test]
    async fn generate_remappings_no_prefix_and_no_version_in_config() -> Result<()> {
        let mut content = r#"
[profile.default]
solc = "0.8.26"
libs = ["dependencies"]
[dependencies]
[soldeer]
remappings_generate = true
remappings_version = false
"#;

        let target_config = define_config(true);

        write_to_config(&target_config, content);
        let dependency = Dependency::Http(HttpDependency {
            name: "dep1".to_string(),
            version: "1.0.0".to_string(),
            url: None,
            checksum: None,
        });
        let soldeer_config = read_soldeer_config(Some(target_config.clone())).unwrap();
        let _ = remappings_foundry(
            &RemappingsAction::Add(dependency),
            target_config.to_str().unwrap(),
            &soldeer_config,
        )
        .await;

        content = r#"
[profile.default]
solc = "0.8.26"
libs = ["dependencies"]
remappings = ["dep1/=dependencies/dep1-1.0.0/"]
[dependencies]
[soldeer]
remappings_generate = true
remappings_version = false
"#;

        assert_eq!(read_file_to_string(&target_config), content);

        let _ = remove_file(target_config);
        Ok(())
    }

    #[tokio::test]
    #[serial]
    async fn generate_remappings_prefix_and_version_in_txt() -> Result<()> {
        let mut content = r#"
[profile.default]
solc = "0.8.26"
libs = ["dependencies"]
[dependencies]
[soldeer]
remappings_generate = true
remappings_prefix = "@"
remappings_version = true
"#;

        let target_config = define_config(true);
        let txt = get_current_working_dir().join("remappings.txt");
        let _ = remove_file(&txt);

        write_to_config(&target_config, content);
        let dependency = Dependency::Http(HttpDependency {
            name: "dep1".to_string(),
            version: "1.0.0".to_string(),
            url: None,
            checksum: None,
        });
        let soldeer_config = read_soldeer_config(Some(target_config.clone())).unwrap();
        let _ = remappings_txt(&RemappingsAction::Add(dependency), &target_config, &soldeer_config)
            .await;

        content = "@dep1-1.0.0/=dependencies/dep1-1.0.0/\n";

        assert_eq!(read_file_to_string(&txt), content);

        let _ = remove_file(target_config);
        Ok(())
    }

    #[tokio::test]
    #[serial]
    async fn generate_remappings_no_prefix_and_no_version_in_txt() -> Result<()> {
        let mut content = r#"
[profile.default]
solc = "0.8.26"
libs = ["dependencies"]
[dependencies]
[soldeer]
remappings_generate = true
remappings_version = false
"#;

        let target_config = define_config(true);
        let txt = get_current_working_dir().join("remappings.txt");
        let _ = remove_file(&txt);

        write_to_config(&target_config, content);
        let dependency = Dependency::Http(HttpDependency {
            name: "dep1".to_string(),
            version: "1.0.0".to_string(),
            url: None,
            checksum: None,
        });
        let soldeer_config = read_soldeer_config(Some(target_config.clone())).unwrap();
        let _ = remappings_txt(&RemappingsAction::Add(dependency), &target_config, &soldeer_config)
            .await;

        content = "dep1/=dependencies/dep1-1.0.0/\n";

        assert_eq!(read_file_to_string(&txt), content);

        let _ = remove_file(target_config);
        Ok(())
    }

    #[tokio::test]
    async fn generate_remappings_in_config_only_default_profile() -> Result<()> {
        let mut content = r#"
[profile.default]
solc = "0.8.26"
libs = ["dependencies"]
[profile.local.testing]
ffi = true
[dependencies]
[soldeer]
remappings_generate = true
"#;

        let target_config = define_config(true);

        write_to_config(&target_config, content);
        let dependency = Dependency::Http(HttpDependency {
            name: "dep1".to_string(),
            version: "1.0.0".to_string(),
            url: None,
            checksum: None,
        });
        let soldeer_config = read_soldeer_config(Some(target_config.clone())).unwrap();
        let _ = remappings_foundry(
            &RemappingsAction::Add(dependency),
            target_config.to_str().unwrap(),
            &soldeer_config,
        )
        .await;

        content = r#"
[profile.default]
solc = "0.8.26"
libs = ["dependencies"]
remappings = ["dep1-1.0.0/=dependencies/dep1-1.0.0/"]
[profile.local.testing]
ffi = true
[dependencies]
[soldeer]
remappings_generate = true
"#;

        assert_eq!(read_file_to_string(&target_config), content);

        let _ = remove_file(target_config);
        Ok(())
    }

    #[tokio::test]
    async fn generate_remappings_in_config_all_profiles() -> Result<()> {
        let mut content = r#"
[profile.default]
solc = "0.8.26"
libs = ["dependencies"]
[profile.local]
remappings = []
[profile.local.testing]
ffi = true
[dependencies]
[soldeer]
remappings_generate = true
"#;

        let target_config = define_config(true);

        write_to_config(&target_config, content);
        let dependency = Dependency::Http(HttpDependency {
            name: "dep1".to_string(),
            version: "1.0.0".to_string(),
            url: None,
            checksum: None,
        });
        let soldeer_config = read_soldeer_config(Some(target_config.clone())).unwrap();
        let _ = remappings_foundry(
            &RemappingsAction::Add(dependency),
            target_config.to_str().unwrap(),
            &soldeer_config,
        )
        .await;

        content = r#"
[profile.default]
solc = "0.8.26"
libs = ["dependencies"]
remappings = ["dep1-1.0.0/=dependencies/dep1-1.0.0/"]
[profile.local]
remappings = ["dep1-1.0.0/=dependencies/dep1-1.0.0/"]
[profile.local.testing]
ffi = true
[dependencies]
[soldeer]
remappings_generate = true
"#;

        assert_eq!(read_file_to_string(&target_config), content);

        let _ = remove_file(target_config);
        Ok(())
    }

    #[tokio::test]
    async fn generate_remappings_in_config_existing() -> Result<()> {
        let mut content = r#"
[profile.default]
solc = "0.8.26"
libs = ["dependencies"]
remappings = ["dep2-1.0.0/=dependencies/dep2-1.0.0/"]
[dependencies]
[soldeer]
remappings_generate = true
"#;

        let target_config = define_config(true);

        write_to_config(&target_config, content);
        let dependency = Dependency::Http(HttpDependency {
            name: "dep1".to_string(),
            version: "1.0.0".to_string(),
            url: None,
            checksum: None,
        });
        let soldeer_config = read_soldeer_config(Some(target_config.clone())).unwrap();
        let _ = remappings_foundry(
            &RemappingsAction::Add(dependency),
            target_config.to_str().unwrap(),
            &soldeer_config,
        )
        .await;

        content = r#"
[profile.default]
solc = "0.8.26"
libs = ["dependencies"]
remappings = ["dep1-1.0.0/=dependencies/dep1-1.0.0/", "dep2-1.0.0/=dependencies/dep2-1.0.0/"]
[dependencies]
[soldeer]
remappings_generate = true
"#;

        assert_eq!(read_file_to_string(&target_config), content);

        let _ = remove_file(target_config);
        Ok(())
    }

    #[tokio::test]
    #[serial]
    async fn generate_remappings_regenerate() -> Result<()> {
        let mut content = r#"
[profile.default]
solc = "0.8.26"
libs = ["dependencies"]
remappings = ["@dep2-custom/=dependencies/dep2-1.0.0/"]
[dependencies]
dep2 = "1.0.0"
[soldeer]
remappings_generate = true
remappings_regenerate = true
"#;

        let target_config = define_config(true);

        write_to_config(&target_config, content);

        let soldeer_config = read_soldeer_config(Some(target_config.clone())).unwrap();
        let _ = remappings_foundry(
            &RemappingsAction::None,
            target_config.to_str().unwrap(),
            &soldeer_config,
        )
        .await;

        content = r#"
[profile.default]
solc = "0.8.26"
libs = ["dependencies"]
remappings = ["dep2-1.0.0/=dependencies/dep2-1.0.0/"]
[dependencies]
dep2 = "1.0.0"
[soldeer]
remappings_generate = true
remappings_regenerate = true
"#;

        assert_eq!(read_file_to_string(&target_config), content);

        let _ = remove_file(target_config);
        Ok(())
    }

    #[tokio::test]
    async fn generate_remappings_keep_custom() -> Result<()> {
        let content = r#"
[profile.default]
solc = "0.8.26"
libs = ["dependencies"]
remappings = ["@dep2-custom/=dependencies/dep2-1.0.0/"]
[dependencies]
dep2 = "1.0.0"
[soldeer]
remappings_generate = true
"#;

        let target_config = define_config(true);

        write_to_config(&target_config, content);

        let soldeer_config = read_soldeer_config(Some(target_config.clone())).unwrap();
        let _ = remappings_foundry(
            &RemappingsAction::None,
            target_config.to_str().unwrap(),
            &soldeer_config,
        )
        .await;

        assert_eq!(read_file_to_string(&target_config), content);

        let _ = remove_file(target_config);
        Ok(())
    }

    ////////////// UTILS //////////////

    fn write_to_config(target_file: &PathBuf, content: &str) {
        if target_file.exists() {
            let _ = remove_file(target_file);
        }
        let mut file: std::fs::File =
            fs::OpenOptions::new().create_new(true).write(true).open(target_file).unwrap();
        if let Err(e) = write!(file, "{}", content) {
            eprintln!("Couldn't write to the config file: {}", e);
        }
    }

    fn define_config(foundry: bool) -> PathBuf {
        let s: String =
            rand::thread_rng().sample_iter(&Alphanumeric).take(7).map(char::from).collect();
        let mut target = format!("foundry{}.toml", s);
        if !foundry {
            target = format!("soldeer{}.toml", s);
        }

        get_current_working_dir().join("test").join(target)
    }

    #[allow(unused)]
    fn get_return_data() -> String {
        r#"
        {
            "data": [
                {
                    "created_at": "2024-03-14T06:11:59.838552Z",
                    "deleted": false,
                    "downloads": 100,
                    "id": "c10d3ec8-7968-468f-bc12-8188bcafce2b",
                    "internal_name": "example_url.zip",
                    "project_id": "bbf2a8e4-2572-4787-bff9-216db013691b",
                    "url": "https://example_url.com/example_url.zip",
                    "version": "5.0.2"
                }
            ],
            "status": "success"
        }
        "#
        .to_string()
    }
}<|MERGE_RESOLUTION|>--- conflicted
+++ resolved
@@ -523,7 +523,6 @@
                 }
                 None => None,
             };
-<<<<<<< HEAD
             let branch = match table.get("branch").map(|v| v.as_str()) {
                 Some(Some(tag)) => Some(tag.to_string()),
                 Some(None) => {
@@ -556,9 +555,6 @@
                 version,
                 identifier,
             }));
-=======
-            return Ok(Dependency::Git(GitDependency { name, git: git.to_string(), version, rev }));
->>>>>>> b86fdabb
         }
         None => {}
     }
