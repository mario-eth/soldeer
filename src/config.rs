--- conflicted
+++ resolved
@@ -337,15 +337,6 @@
         .unwrap()])
 }
 
-<<<<<<< HEAD
-pub fn remove_forge_lib() -> Result<(), ConfigError> {
-    let lib_dir = get_current_working_dir().join("lib/");
-    let gitmodules_file = get_current_working_dir().join(".gitmodules");
-
-    let _ = remove_file(gitmodules_file);
-    let _ = remove_dir_all(lib_dir);
-    Ok(())
-=======
 pub fn delete_config(
     dependency_name: &String,
     config_file: &str,
@@ -407,7 +398,15 @@
         });
     }
     Ok(dependency)
->>>>>>> 03dc295d
+}
+
+pub fn remove_forge_lib() -> Result<(), ConfigError> {
+    let lib_dir = get_current_working_dir().join("lib/");
+    let gitmodules_file = get_current_working_dir().join(".gitmodules");
+
+    let _ = remove_file(gitmodules_file);
+    let _ = remove_dir_all(lib_dir);
+    Ok(())
 }
 
 fn create_example_config(option: &str) -> Result<String, ConfigError> {
