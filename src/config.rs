use crate::{
    errors::ConfigError,
    remote::get_dependency_url_remote,
    utils::{get_current_working_dir, read_file_to_string, remove_empty_lines},
    FOUNDRY_CONFIG_FILE, SOLDEER_CONFIG_FILE,
};
use serde_derive::Deserialize;
use std::{
    env,
    fs::{self, remove_dir_all, remove_file, File},
    io,
    io::Write,
    path::Path,
};
use toml::Table;
use toml_edit::{value, Array, DocumentMut, Item, Table as EditTable, Value};
use yansi::Paint;

// Top level struct to hold the TOML data for [dependencies].
#[derive(Deserialize, Debug)]
struct DependenciesFromConfig {
    dependencies: Table,
}

// Top level struct to hold the TOML data for [soldeer].
#[derive(Deserialize, Debug)]
struct SoldeerFromConfig {
    soldeer: Table,
}

// Dependency object used to store a dependency data
#[derive(Deserialize, Clone, Debug, PartialEq)]
pub struct Dependency {
    pub name: String,
    pub version: String,
    pub url: String,
    pub hash: String,
}

impl Default for Dependency {
    fn default() -> Dependency {
        Dependency {
            name: String::new(),
            version: String::new(),
            url: String::new(),
            hash: String::new(),
        }
    }
}

// Dependency object used to store a dependency data
#[derive(Deserialize, Clone, Debug, PartialEq)]
pub struct SoldeerConfig {
    pub generate_remappings: bool,
    pub append_at_in_remappings: bool,
    pub reg_remappings: bool,
    pub remappings_type: String,
}

impl Default for SoldeerConfig {
    fn default() -> SoldeerConfig {
        SoldeerConfig {
            generate_remappings: false,
            append_at_in_remappings: false,
            reg_remappings: false,
            remappings_type: "txt".to_string(),
        }
    }
}

pub async fn read_config_deps(filename: &String) -> Result<Vec<Dependency>, ConfigError> {
    let mut filename: String = filename.clone();
    if filename.is_empty() {
        filename = match define_config_file() {
            Ok(file) => file,
            Err(err) => return Err(err),
        }
    }
    let contents = read_file_to_string(&filename);

    // reading the contents into a data structure using toml::from_str
    let data: DependenciesFromConfig = match toml::from_str(&contents) {
        Ok(d) => d,
        Err(_) => {
            return Err(ConfigError {
                cause: format!("Could not read the config file {}", filename),
            });
        }
    };

    let mut dependencies: Vec<Dependency> = Vec::new();
    let iterator = data.dependencies.iter();
    for (name, v) in iterator {
        #[allow(clippy::needless_late_init)]
        let url;
        let version;
        let mut rev = String::new();

        // checks if the format is dependency = {version = "1.1.1" }
        if v.get("version").is_some() {
            // clear any string quotes added by mistake
            version = v["version"].to_string().replace('"', "");
        } else {
            // checks if the format is dependency = "1.1.1"
            version = String::from(v.as_str().unwrap());
            if version.is_empty() {
                return Err(ConfigError {
                    cause: "Could not get the config correctly from the config file".to_string(),
                });
            }
        }

        if v.get("url").is_some() {
            // clear any string quotes added by mistake
            url = v["url"].to_string().replace('\"', "");
        } else if v.get("git").is_some() {
            url = v["git"].to_string().replace('\"', "");
            if v.get("rev").is_some() {
                rev = v["rev"].to_string().replace('\"', "");
            }
        } else {
            // we don't have a specified url, means we will rely on the remote server to give it to
            // us
            url = match get_dependency_url_remote(name, &version).await {
                Ok(u) => u,
                Err(_) => {
                    return Err(ConfigError { cause: "Could not get the url".to_string() });
                }
            }
        }

        dependencies.push(Dependency { name: name.to_string(), version, url, hash: rev });
    }
    Ok(dependencies)
}

pub async fn read_config_soldeer(filename: &String) -> Result<SoldeerConfig, ConfigError> {
    let mut filename: String = filename.clone();
    if filename.is_empty() {
        filename = match define_config_file() {
            Ok(file) => file,
            Err(err) => return Err(err),
        }
    }
    let contents = read_file_to_string(&filename.clone());

    // reading the contents into a data structure using toml::from_str
    let data: SoldeerFromConfig = match toml::from_str(&contents) {
        Ok(d) => d,
        Err(_) => {
            return Ok(SoldeerConfig::default());
        }
    };

    let mut gen_remappings = false;
    if data.soldeer.contains_key("generate-remappings") {
        gen_remappings = data.soldeer.get("generate-remappings").unwrap().as_bool().unwrap();
    }
    let mut append_at_in_remappings = false;
    if data.soldeer.contains_key("append-at-in-remappings") {
        append_at_in_remappings =
            data.soldeer.get("append-at-in-remappings").unwrap().as_bool().unwrap();
    }
    let mut reg_remappings = false;
    if data.soldeer.contains_key("reg-remappings") {
        reg_remappings = data.soldeer.get("reg-remappings").unwrap().as_bool().unwrap();
    }

    let mut remappings_type = "txt".to_string();
    if data.soldeer.contains_key("remappings-type") {
        remappings_type =
            data.soldeer.get("remappings-type").unwrap().as_str().unwrap().to_string();
    }

    let config = SoldeerConfig {
        generate_remappings: gen_remappings,
        append_at_in_remappings,
        reg_remappings,
        remappings_type,
    };
    Ok(config)
}

pub fn define_config_file() -> Result<String, ConfigError> {
    let mut filename: String;
    if cfg!(test) {
        filename =
            env::var("config_file").unwrap_or(String::from(FOUNDRY_CONFIG_FILE.to_str().unwrap()))
    } else {
        filename = String::from(FOUNDRY_CONFIG_FILE.to_str().unwrap());
    };

    // check if the foundry.toml has the dependencies defined, if so then we setup the foundry.toml
    // as the config file
    if fs::metadata(&filename).is_ok() {
        return Ok(filename);
    }

    filename = String::from(SOLDEER_CONFIG_FILE.to_str().unwrap());
    match fs::metadata(&filename) {
        Ok(_) => {}
        Err(_) => {
            println!("{}", Paint::blue("No config file found. If you wish to proceed, please select how you want Soldeer to be configured:\n1. Using foundry.toml\n2. Using soldeer.toml\n(Press 1 or 2), default is foundry.toml"));
            std::io::stdout().flush().unwrap();
            let mut option = String::new();
            if io::stdin().read_line(&mut option).is_err() {
                return Err(ConfigError { cause: "Option invalid.".to_string() });
            }

            if option.is_empty() {
                option = "1".to_string();
            }
            return create_example_config(&option);
        }
    }

    Ok(filename)
}

pub fn add_to_config(
    dependency: &Dependency,
    custom_url: bool,
    config_file: &str,
    via_git: bool,
) -> Result<(), ConfigError> {
    println!(
        "{}",
        Paint::green(&format!(
            "Adding dependency {}-{} to the config file",
            dependency.name, dependency.version
        ))
    );

    let contents = read_file_to_string(config_file);
    let mut doc: DocumentMut = contents.parse::<DocumentMut>().expect("invalid doc");

    // in case we don't have dependencies defined in the config file, we add it and re-read the doc
    if !doc.contains_table("dependencies") {
        let mut file: std::fs::File =
            fs::OpenOptions::new().append(true).open(config_file).unwrap();
        if let Err(e) = write!(file, "{}", String::from("\n[dependencies]\n")) {
            eprintln!("Couldn't write to the config file: {}", e);
        }

        doc = read_file_to_string(config_file).parse::<DocumentMut>().expect("invalid doc");
    }
    let mut new_dependencies: String = String::new();

    new_dependencies.push_str(&format!(
        "  \"{}~{}\" = \"{}\"\n",
        dependency.name, dependency.version, dependency.url
    ));

    let mut new_item: Item = Item::None;
    if custom_url && !via_git {
        new_item["version"] = value(dependency.version.clone());
        new_item["url"] = value(dependency.url.clone());
    } else if via_git {
        new_item["version"] = value(dependency.version.clone());
        new_item["git"] = value(dependency.url.clone());
        new_item["rev"] = value(dependency.hash.clone());
    } else {
        new_item = value(dependency.version.clone())
    }

    doc["dependencies"]
        .as_table_mut()
        .unwrap()
        .insert(dependency.name.to_string().as_str(), new_item);
    let mut file: std::fs::File =
        fs::OpenOptions::new().write(true).append(false).truncate(true).open(config_file).unwrap();
    if let Err(e) = write!(file, "{}", doc) {
        eprintln!("Couldn't write to the config file: {}", e);
    }
    Ok(())
}

pub async fn remappings_txt(config_file: &String) -> Result<(), ConfigError> {
    let remappings_path = get_current_working_dir().join("remappings.txt");
    if !remappings_path.exists() {
        File::create(remappings_path.clone()).unwrap();
    }
    let contents = read_file_to_string(&remappings_path);

    let existing_remappings: Vec<String> = contents.split('\n').map(|s| s.to_string()).collect();
    let mut new_remappings: String = String::new();

    let dependencies: Vec<Dependency> = match read_config_deps(config_file).await {
        Ok(dep) => dep,
        Err(err) => {
            return Err(err);
        }
    };

    let mut existing_remap: Vec<String> = Vec::new();
    existing_remappings.iter().for_each(|remapping| {
        let split: Vec<&str> = remapping.split('=').collect::<Vec<&str>>();
        if split.len() == 1 {
            // skip empty lines
            return;
        }
        existing_remap.push(String::from(split[0]));
    });

    dependencies.iter().for_each(|dependency| {
        let mut dependency_name_formatted = format!("{}-{}", &dependency.name, &dependency.version);
        if !dependency_name_formatted.contains('@') {
            dependency_name_formatted = format!("@{}", dependency_name_formatted);
        }
        let index = existing_remap.iter().position(|r| r == &dependency_name_formatted);
        if index.is_none() {
            println!(
                "{}",
                Paint::green(&format!(
                    "Added a new dependency to remappings {}",
                    &dependency_name_formatted
                ))
            );
            new_remappings.push_str(&format!(
                "\n{}=dependencies/{}-{}",
                &dependency_name_formatted, &dependency.name, &dependency.version
            ));
        }
    });

    if new_remappings.is_empty() {
        remove_empty_lines("remappings.txt");
        return Ok(());
    }

    let mut file: std::fs::File =
        fs::OpenOptions::new().append(true).open(Path::new("remappings.txt")).unwrap();

    match write!(file, "{}", &new_remappings) {
        Ok(_) => {}
        Err(_) => {
            println!("{}", Paint::yellow(&"Could not write to the remappings file".to_string()));
        }
    }
    remove_empty_lines("remappings.txt");
    Ok(())
}

pub async fn remappings_foundry(
    dependency: &Dependency,
    config_file: &str,
    soldeer_config: SoldeerConfig,
) -> Result<(), ConfigError> {
    println!(
        "{}",
        Paint::green(&format!(
            "Adding dependency {}-{} to the remappings",
            dependency.name, dependency.version
        ))
    );
    let contents = read_file_to_string(&String::from(config_file));
    let mut doc: DocumentMut = contents.parse::<DocumentMut>().expect("invalid doc");

    let mut dependencies: Vec<Dependency> = vec![];
    if soldeer_config.reg_remappings {
        dependencies = match read_config_deps(&config_file.to_string()).await {
            Ok(deps) => deps,
            Err(err) => {
                return Err(err);
            }
        };
    }

    dependencies.push(dependency.clone());

    let profiles: &mut EditTable = doc["profile"].as_table_mut().unwrap();

    for (_, profile) in profiles.iter_mut() {
        if soldeer_config.reg_remappings {
            profile["remappings"] = Item::Value(Value::Array(Array::new()));
        }
        for dep in &dependencies {
            match add_dependency_to_remap(profile, dep) {
                Ok(_) => {}
                Err(err) => {
                    return Err(err);
                }
            };
        }
    }
<<<<<<< HEAD
=======
    let contents: String = read_file_to_string(&filename);
>>>>>>> 6bc611db

    let mut file: std::fs::File =
        fs::OpenOptions::new().write(true).append(false).truncate(true).open(config_file).unwrap();
    if let Err(e) = write!(file, "{}", doc) {
        eprintln!("Couldn't write to the config file: {}", e);
    }

    Ok(())
}

fn add_dependency_to_remap(profile: &mut Item, dependency: &Dependency) -> Result<(), ConfigError> {
    let profile_table = profile.as_table().unwrap();
    if profile_table.contains_key("remappings") {
        let remappings = profile_table.get("remappings").clone().unwrap().as_array().unwrap();
        let mut found = false;
        for remapping in remappings.iter() {
            let rem_split: Vec<&str> = remapping.as_str().unwrap().split("=").collect();
            let to_search = dependency.name.clone();
            if (!to_search.contains("@") &&
                rem_split[0] == format!("@{}-{}/", dependency.name, dependency.version)) ||
                (to_search.contains("@") &&
                    rem_split[0] == format!("{}-{}/", dependency.name, dependency.version))
            {
                found = true;
            }
        }

        if !found {
            let mut new_remappings = remappings.clone();
            if dependency.name.contains("@") {
                new_remappings.insert(
                    remappings.len(),
                    format!(
                        "{}-{}/=dependencies/{}-{}/",
                        dependency.name, dependency.version, dependency.name, dependency.version
                    ),
                );
            } else {
                new_remappings.insert(
                    remappings.len(),
                    format!(
                        "@{}-{}/=dependencies/@{}-{}/",
                        dependency.name, dependency.version, dependency.name, dependency.version
                    ),
                );
            }

            profile.as_table_mut().unwrap()["remappings"] =
                Item::Value(Value::Array(new_remappings));
        }
    }
    Ok(())
}

pub fn delete_config(
    dependency_name: &String,
    config_file: &str,
) -> Result<Dependency, ConfigError> {
    println!(
        "{}",
        Paint::green(&format!("Removing the dependency {} from the config file", dependency_name))
    );

    let contents = read_file_to_string(config_file);
    let mut doc: DocumentMut = contents.parse::<DocumentMut>().expect("invalid doc");

    if !doc.contains_table("dependencies") {
        return Err(ConfigError {
            cause: format!("Could not read the config file {}", config_file),
        });
    }

    let item_removed = doc["dependencies"].as_table_mut().unwrap().remove(dependency_name);

    if item_removed.is_none() {
        return Err(ConfigError {
            cause: format!("The dependency {} does not exists in the config file", dependency_name),
        });
    }

    let dependency = Dependency {
        name: dependency_name.clone(),
        version: item_removed
            .unwrap()
            .as_value()
            .unwrap()
            .to_string()
            .replace("\"", "")
            .trim()
            .to_string(),
        hash: "".to_string(),
        url: "".to_string(),
    };

    let mut file: std::fs::File =
        fs::OpenOptions::new().write(true).append(false).truncate(true).open(config_file).unwrap();
    if let Err(e) = write!(file, "{}", doc) {
        return Err(ConfigError { cause: format!("Couldn't write to the config file {}", e) });
    }
    Ok(dependency)
}

pub fn remove_forge_lib() -> Result<(), ConfigError> {
    let lib_dir = get_current_working_dir().join("lib/");
    let gitmodules_file = get_current_working_dir().join(".gitmodules");

    let _ = remove_file(gitmodules_file);
    let _ = remove_dir_all(lib_dir);
    Ok(())
}

fn create_example_config(option: &str) -> Result<String, ConfigError> {
    let config_file: &str;
    let content: &str;
    if option.trim() == "1" {
        config_file = FOUNDRY_CONFIG_FILE.to_str().unwrap();
        content = r#"
# Full reference https://github.com/foundry-rs/foundry/tree/master/crates/config

[profile.default]
script = "script"
solc = "0.8.26"
src = "src"
test = "test"
libs = ["dependencies"]

[dependencies]
"#;
    } else if option.trim() == "2" {
        config_file = SOLDEER_CONFIG_FILE.to_str().unwrap();
        content = r#"
[remappings]
enabled = true

[dependencies]
"#;
    } else {
        return Err(ConfigError { cause: "Option invalid".to_string() });
    }

    std::fs::File::create(config_file).unwrap();
    let mut file: std::fs::File = fs::OpenOptions::new().write(true).open(config_file).unwrap();
    if write!(file, "{}", content).is_err() {
        return Err(ConfigError { cause: "Could not create a new config file".to_string() });
    }
    let mut filename = String::from(FOUNDRY_CONFIG_FILE.to_str().unwrap());
    if option.trim() == "2" {
        filename = String::from(SOLDEER_CONFIG_FILE.to_str().unwrap());
    }
    Ok(filename)
}

////////////// TESTS //////////////

#[cfg(test)]
mod tests {
    use super::*;
    use crate::{config::Dependency, errors::ConfigError, utils::get_current_working_dir};
    use rand::{distributions::Alphanumeric, Rng};
    use serial_test::serial;
    use std::{
        env,
        fs::{
            remove_file, {self},
        },
        io::Write,
        path::PathBuf,
    };

    #[tokio::test] // check dependencies as {version = "1.1.1"}
    #[serial]
    async fn read_foundry_config_version_v1_ok() -> Result<(), ConfigError> {
        let config_contents = r#"
# Full reference https://github.com/foundry-rs/foundry/tree/master/crates/config

[profile.default]
libs = ["dependencies"]

[dependencies]
"@gearbox-protocol-periphery-v3" = "1.6.1"
"@openzeppelin-contracts" = "5.0.2"
"#;
        let target_config = define_config(true);

        write_to_config(&target_config, config_contents);

        ////////////// MOCK //////////////
        // Request a new server from the pool, TODO i tried to move this into a fn but the mock is
        // dropped at the end of the function...
        let mut server = mockito::Server::new_async().await;
        env::set_var("base_url", format!("http://{}", server.host_with_port()));

        let _ = server
            .mock("GET", mockito::Matcher::Regex(r"^/api/v1/revision-cli.*".to_string()))
            .with_status(201)
            .with_header("content-type", "application/json")
            .with_body(get_return_data())
            .create();

        ////////////// END-MOCK //////////////

        let result = match read_config_deps(&String::from(target_config.to_str().unwrap())).await {
            Ok(dep) => dep,
            Err(err) => {
                return Err(err);
            }
        };

        assert_eq!(
            result[0],
            Dependency {
                name: "@gearbox-protocol-periphery-v3".to_string(),
                version: "1.6.1".to_string(),
                url: "https://example_url.com/example_url.zip".to_string(),
                hash: String::new()
            }
        );

        assert_eq!(
            result[1],
            Dependency {
                name: "@openzeppelin-contracts".to_string(),
                version: "5.0.2".to_string(),
                url: "https://example_url.com/example_url.zip".to_string(),
                hash: String::new()
            }
        );
        let _ = remove_file(target_config);
        Ok(())
    }

    #[tokio::test] // check dependencies as "1.1.1"
    #[serial]
    async fn read_foundry_config_version_v2_ok() -> Result<(), ConfigError> {
        let config_contents = r#"
# Full reference https://github.com/foundry-rs/foundry/tree/master/crates/config

[profile.default]
libs = ["dependencies"]

[dependencies]
"@gearbox-protocol-periphery-v3" = "1.6.1"
"@openzeppelin-contracts" = "5.0.2"
"#;
        let target_config = define_config(true);

        write_to_config(&target_config, config_contents);

        ////////////// MOCK //////////////
        // Request a new server from the pool, TODO i tried to move this into a fn but the mock is
        // dropped at the end of the function...
        let mut server = mockito::Server::new_async().await;
        env::set_var("base_url", format!("http://{}", server.host_with_port()));

        let _ = server
            .mock("GET", mockito::Matcher::Regex(r"^/api/v1/revision-cli.*".to_string()))
            .with_status(201)
            .with_header("content-type", "application/json")
            .with_body(get_return_data())
            .create();

        ////////////// END-MOCK //////////////

        let result = match read_config_deps(&String::from(target_config.to_str().unwrap())).await {
            Ok(dep) => dep,
            Err(err) => {
                return Err(err);
            }
        };

        assert_eq!(
            result[0],
            Dependency {
                name: "@gearbox-protocol-periphery-v3".to_string(),
                version: "1.6.1".to_string(),
                url: "https://example_url.com/example_url.zip".to_string(),
                hash: String::new()
            }
        );

        assert_eq!(
            result[1],
            Dependency {
                name: "@openzeppelin-contracts".to_string(),
                version: "5.0.2".to_string(),
                url: "https://example_url.com/example_url.zip".to_string(),
                hash: String::new()
            }
        );
        let _ = remove_file(target_config);
        Ok(())
    }

    #[tokio::test] // check dependencies as "1.1.1"
    #[serial]
    async fn read_soldeer_config_version_v1_ok() -> Result<(), ConfigError> {
        let config_contents = r#"
[remappings]
enabled = true

[dependencies]
"@gearbox-protocol-periphery-v3" = "1.6.1"
"@openzeppelin-contracts" = "5.0.2"
"#;
        let target_config = define_config(false);

        write_to_config(&target_config, config_contents);

        ////////////// MOCK //////////////
        // Request a new server from the pool, TODO i tried to move this into a fn but the mock is
        // dropped at the end of the function...
        let mut server = mockito::Server::new_async().await;
        env::set_var("base_url", format!("http://{}", server.host_with_port()));

        let _ = server
            .mock("GET", mockito::Matcher::Regex(r"^/api/v1/revision-cli.*".to_string()))
            .with_status(201)
            .with_header("content-type", "application/json")
            .with_body(get_return_data())
            .create();

        ////////////// END-MOCK //////////////

        let result = match read_config_deps(&String::from(target_config.to_str().unwrap())).await {
            Ok(dep) => dep,
            Err(err) => {
                return Err(err);
            }
        };

        assert_eq!(
            result[0],
            Dependency {
                name: "@gearbox-protocol-periphery-v3".to_string(),
                version: "1.6.1".to_string(),
                url: "https://example_url.com/example_url.zip".to_string(),
                hash: String::new()
            }
        );

        assert_eq!(
            result[1],
            Dependency {
                name: "@openzeppelin-contracts".to_string(),
                version: "5.0.2".to_string(),
                url: "https://example_url.com/example_url.zip".to_string(),
                hash: String::new()
            }
        );
        let _ = remove_file(target_config);
        Ok(())
    }

    #[tokio::test] // check dependencies as "1.1.1"
    #[serial]
    async fn read_soldeer_config_version_v2_ok() -> Result<(), ConfigError> {
        let config_contents = r#"
[remappings]
enabled = true

[dependencies]
"@gearbox-protocol-periphery-v3" = "1.6.1"
"@openzeppelin-contracts" = "5.0.2"
"#;
        let target_config = define_config(false);

        write_to_config(&target_config, config_contents);

        ////////////// MOCK //////////////
        // Request a new server from the pool, TODO i tried to move this into a fn but the mock is
        // dropped at the end of the function...
        let mut server = mockito::Server::new_async().await;
        env::set_var("base_url", format!("http://{}", server.host_with_port()));

        let _ = server
            .mock("GET", mockito::Matcher::Regex(r"^/api/v1/revision-cli.*".to_string()))
            .with_status(201)
            .with_header("content-type", "application/json")
            .with_body(get_return_data())
            .create();

        ////////////// END-MOCK //////////////

        let result = match read_config_deps(&String::from(target_config.to_str().unwrap())).await {
            Ok(dep) => dep,
            Err(err) => {
                return Err(err);
            }
        };

        assert_eq!(
            result[0],
            Dependency {
                name: "@gearbox-protocol-periphery-v3".to_string(),
                version: "1.6.1".to_string(),
                url: "https://example_url.com/example_url.zip".to_string(),
                hash: String::new()
            }
        );

        assert_eq!(
            result[1],
            Dependency {
                name: "@openzeppelin-contracts".to_string(),
                version: "5.0.2".to_string(),
                url: "https://example_url.com/example_url.zip".to_string(),
                hash: String::new()
            }
        );
        let _ = remove_file(target_config);
        Ok(())
    }

    #[tokio::test]
    #[serial]
    async fn read_malformed_config_incorrect_version_string_fails() -> Result<(), ConfigError> {
        let config_contents = r#"
# Full reference https://github.com/foundry-rs/foundry/tree/master/crates/config

[profile.default]
libs = ["dependencies"]

[dependencies]
"@gearbox-protocol-periphery-v3" = 1.6.1"
"#;
        let target_config = define_config(false);

        write_to_config(&target_config, config_contents);

        match read_config_deps(&String::from(target_config.clone().to_str().unwrap())).await {
            Ok(_) => {
                assert_eq!("False state", "");
            }
            Err(err) => {
                assert_eq!(
                    err,
                    ConfigError {
                        cause: format!(
                            "Could not read the config file {}",
                            target_config.to_str().unwrap()
                        ),
                    }
                )
            }
        };
        let _ = remove_file(target_config);
        Ok(())
    }

    #[tokio::test]
    #[serial]
    async fn read_malformed_config_empty_version_string_fails() -> Result<(), ConfigError> {
        let config_contents = r#"
# Full reference https://github.com/foundry-rs/foundry/tree/master/crates/config

[profile.default]
libs = ["dependencies"]

[dependencies]
"@gearbox-protocol-periphery-v3" = ""
"#;
        let target_config = define_config(false);

        write_to_config(&target_config, config_contents);

        match read_config_deps(&String::from(target_config.clone().to_str().unwrap())).await {
            Ok(_) => {
                assert_eq!("False state", "");
            }
            Err(err) => {
                assert_eq!(
                    err,
                    ConfigError {
                        cause: "Could not get the config correctly from the config file"
                            .to_string(),
                    }
                )
            }
        };
        let _ = remove_file(target_config);
        Ok(())
    }

    #[tokio::test]
    #[serial]
    async fn read_dependency_url_call_fails() -> Result<(), ConfigError> {
        let config_contents = r#"
# Full reference https://github.com/foundry-rs/foundry/tree/master/crates/config

[profile.default]
libs = ["dependencies"]

[dependencies]
"@gearbox-protocol-periphery-v3" = "1.1.1"
"#;
        let target_config = define_config(false);

        write_to_config(&target_config, config_contents);

        match read_config_deps(&String::from(target_config.clone().to_str().unwrap())).await {
            Ok(_) => {
                assert_eq!("False state", "");
            }
            Err(err) => {
                assert_eq!(err, ConfigError { cause: "Could not get the url".to_string() })
            }
        };
        let _ = remove_file(target_config);

        Ok(())
    }

    #[test]
    fn define_config_file_choses_foundry() -> Result<(), ConfigError> {
        let config_contents = r#"
# Full reference https://github.com/foundry-rs/foundry/tree/master/crates/config

[profile.default]
libs = ["dependencies"]

[dependencies]
"#;
        let target_config = define_config(true);

        write_to_config(&target_config, config_contents);

        assert!(target_config.file_name().unwrap().to_string_lossy().contains("foundry"));
        let _ = remove_file(target_config);
        Ok(())
    }

    #[tokio::test]
    #[serial]
    async fn define_config_file_choses_soldeer() -> Result<(), ConfigError> {
        let config_contents = r#"
[dependencies]
"#;
        let target_config = define_config(false);

        write_to_config(&target_config, config_contents);

        assert!(target_config.file_name().unwrap().to_string_lossy().contains("soldeer"));
        let _ = remove_file(target_config);
        Ok(())
    }

    #[test]
    fn create_new_file_if_not_defined_foundry() -> Result<(), ConfigError> {
        let content = r#"
# Full reference https://github.com/foundry-rs/foundry/tree/master/crates/config

[profile.default]
script = "script"
solc = "0.8.26"
src = "src"
test = "test"
libs = ["dependencies"]

[dependencies]
"#;

        let result = create_example_config("1").unwrap();

        assert!(PathBuf::from(&result).file_name().unwrap().to_string_lossy().contains("foundry"));
        assert_eq!(read_file_to_string(&result), content);
        Ok(())
    }

    #[test]
    fn create_new_file_if_not_defined_soldeer() -> Result<(), ConfigError> {
        let content = r#"
[remappings]
enabled = true

[dependencies]
"#;

        let result = create_example_config("2").unwrap();

        assert!(PathBuf::from(&result).file_name().unwrap().to_string_lossy().contains("soldeer"));
        assert_eq!(read_file_to_string(&result), content);
        Ok(())
    }

    #[test]
    fn add_to_config_foundry_no_custom_url_first_dependency() -> Result<(), ConfigError> {
        let mut content = r#"
# Full reference https://github.com/foundry-rs/foundry/tree/master/crates/config

[profile.default]
script = "script"
solc = "0.8.26"
src = "src"
test = "test"
libs = ["dependencies"]

[dependencies]
"#;

        let target_config = define_config(true);

        write_to_config(&target_config, content);
        let dependency = Dependency {
            name: "dep1".to_string(),
            version: "1.0.0".to_string(),
            url: "http://custom_url.com/custom.zip".to_string(),
            hash: String::new(),
        };
        add_to_config(&dependency, false, target_config.to_str().unwrap(), false).unwrap();
        content = r#"
# Full reference https://github.com/foundry-rs/foundry/tree/master/crates/config

[profile.default]
script = "script"
solc = "0.8.26"
src = "src"
test = "test"
libs = ["dependencies"]

[dependencies]
dep1 = "1.0.0"
"#;

        assert_eq!(read_file_to_string(&target_config), content);

        let _ = remove_file(target_config);
        Ok(())
    }

    #[test]
    fn add_to_config_foundry_with_custom_url_first_dependency() -> Result<(), ConfigError> {
        let mut content = r#"
# Full reference https://github.com/foundry-rs/foundry/tree/master/crates/config

[profile.default]
script = "script"
solc = "0.8.26"
src = "src"
test = "test"
libs = ["dependencies"]

[dependencies]
"#;

        let target_config = define_config(true);

        write_to_config(&target_config, content);

        let dependency = Dependency {
            name: "dep1".to_string(),
            version: "1.0.0".to_string(),
            url: "http://custom_url.com/custom.zip".to_string(),
            hash: String::new(),
        };

        add_to_config(&dependency, true, target_config.to_str().unwrap(), false).unwrap();
        content = r#"
# Full reference https://github.com/foundry-rs/foundry/tree/master/crates/config

[profile.default]
script = "script"
solc = "0.8.26"
src = "src"
test = "test"
libs = ["dependencies"]

[dependencies]
dep1 = { version = "1.0.0", url = "http://custom_url.com/custom.zip" }
"#;

        assert_eq!(read_file_to_string(&target_config), content);

        let _ = remove_file(target_config);
        Ok(())
    }

    #[test]
    fn add_to_config_foundry_no_custom_url_second_dependency() -> Result<(), ConfigError> {
        let mut content = r#"
# Full reference https://github.com/foundry-rs/foundry/tree/master/crates/config

[profile.default]
script = "script"
solc = "0.8.26"
src = "src"
test = "test"
libs = ["dependencies"]

[dependencies]
old_dep = "5.1.0-my-version-is-cool"
"#;

        let target_config = define_config(true);

        write_to_config(&target_config, content);

        let dependency = Dependency {
            name: "dep1".to_string(),
            version: "1.0.0".to_string(),
            url: "http://custom_url.com/custom.zip".to_string(),
            hash: String::new(),
        };

        add_to_config(&dependency, false, target_config.to_str().unwrap(), false).unwrap();
        content = r#"
# Full reference https://github.com/foundry-rs/foundry/tree/master/crates/config

[profile.default]
script = "script"
solc = "0.8.26"
src = "src"
test = "test"
libs = ["dependencies"]

[dependencies]
old_dep = "5.1.0-my-version-is-cool"
dep1 = "1.0.0"
"#;

        assert_eq!(read_file_to_string(&target_config), content);

        let _ = remove_file(target_config);
        Ok(())
    }

    #[test]
    fn add_to_config_foundry_with_custom_url_second_dependency() -> Result<(), ConfigError> {
        let mut content = r#"
# Full reference https://github.com/foundry-rs/foundry/tree/master/crates/config

[profile.default]
script = "script"
solc = "0.8.26"
src = "src"
test = "test"
libs = ["dependencies"]

[dependencies]
old_dep = { version = "5.1.0-my-version-is-cool", url = "http://custom_url.com/cool-cool-cool.zip" }
"#;

        let target_config = define_config(true);

        write_to_config(&target_config, content);

        let dependency = Dependency {
            name: "dep1".to_string(),
            version: "1.0.0".to_string(),
            url: "http://custom_url.com/custom.zip".to_string(),
            hash: String::new(),
        };

        add_to_config(&dependency, true, target_config.to_str().unwrap(), false).unwrap();
        content = r#"
# Full reference https://github.com/foundry-rs/foundry/tree/master/crates/config

[profile.default]
script = "script"
solc = "0.8.26"
src = "src"
test = "test"
libs = ["dependencies"]

[dependencies]
old_dep = { version = "5.1.0-my-version-is-cool", url = "http://custom_url.com/cool-cool-cool.zip" }
dep1 = { version = "1.0.0", url = "http://custom_url.com/custom.zip" }
"#;

        assert_eq!(read_file_to_string(&target_config), content);

        let _ = remove_file(target_config);
        Ok(())
    }

    #[test]
    fn add_to_config_foundry_update_dependency_version() -> Result<(), ConfigError> {
        let mut content = r#"
# Full reference https://github.com/foundry-rs/foundry/tree/master/crates/config

[profile.default]
script = "script"
solc = "0.8.26"
src = "src"
test = "test"
libs = ["dependencies"]

[dependencies]
old_dep = { version = "5.1.0-my-version-is-cool", url = "http://custom_url.com/cool-cool-cool.zip" }
"#;

        let target_config = define_config(true);

        write_to_config(&target_config, content);

        let dependency = Dependency {
            name: "old_dep".to_string(),
            version: "1.0.0".to_string(),
            url: "http://custom_url.com/custom.zip".to_string(),
            hash: String::new(),
        };

        add_to_config(&dependency, true, target_config.to_str().unwrap(), false).unwrap();
        content = r#"
# Full reference https://github.com/foundry-rs/foundry/tree/master/crates/config

[profile.default]
script = "script"
solc = "0.8.26"
src = "src"
test = "test"
libs = ["dependencies"]

[dependencies]
old_dep = { version = "1.0.0", url = "http://custom_url.com/custom.zip" }
"#;

        assert_eq!(read_file_to_string(&target_config), content);

        let _ = remove_file(target_config);
        Ok(())
    }

    #[test]
    fn add_to_config_foundry_update_dependency_version_no_custom_url() -> Result<(), ConfigError> {
        let mut content = r#"
# Full reference https://github.com/foundry-rs/foundry/tree/master/crates/config

[profile.default]
script = "script"
solc = "0.8.26"
src = "src"
test = "test"
libs = ["dependencies"]

[dependencies]
old_dep = { version = "5.1.0-my-version-is-cool", url = "http://custom_url.com/cool-cool-cool.zip" }
"#;

        let target_config = define_config(true);

        write_to_config(&target_config, content);

        let dependency = Dependency {
            name: "old_dep".to_string(),
            version: "1.0.0".to_string(),
            url: "http://custom_url.com/custom.zip".to_string(),
            hash: String::new(),
        };

        add_to_config(&dependency, false, target_config.to_str().unwrap(), false).unwrap();
        content = r#"
# Full reference https://github.com/foundry-rs/foundry/tree/master/crates/config

[profile.default]
script = "script"
solc = "0.8.26"
src = "src"
test = "test"
libs = ["dependencies"]

[dependencies]
old_dep = "1.0.0"
"#;

        assert_eq!(read_file_to_string(&target_config), content);

        let _ = remove_file(target_config);
        Ok(())
    }

    #[test]
    fn add_to_config_foundry_not_altering_the_existing_contents() -> Result<(), ConfigError> {
        let mut content = r#"
# Full reference https://github.com/foundry-rs/foundry/tree/master/crates/config

[profile.default]
script = "script"
solc = "0.8.26"
src = "src"
test = "test"
libs = ["dependencies"]
gas_reports = ['*']

# we don't have [dependencies] declared
"#;

        let target_config = define_config(true);

        write_to_config(&target_config, content);

        let dependency = Dependency {
            name: "dep1".to_string(),
            version: "1.0.0".to_string(),
            url: "http://custom_url.com/custom.zip".to_string(),
            hash: String::new(),
        };

        add_to_config(&dependency, false, target_config.to_str().unwrap(), false).unwrap();
        content = r#"
# Full reference https://github.com/foundry-rs/foundry/tree/master/crates/config

[profile.default]
script = "script"
solc = "0.8.26"
src = "src"
test = "test"
libs = ["dependencies"]
gas_reports = ['*']

# we don't have [dependencies] declared

[dependencies]
dep1 = "1.0.0"
"#;

        assert_eq!(read_file_to_string(&target_config), content);

        let _ = remove_file(target_config);
        Ok(())
    }

    #[test]
    fn add_to_config_soldeer_no_custom_url_first_dependency() -> Result<(), ConfigError> {
        let mut content = r#"
[remappings]
enabled = true

[dependencies]
"#;

        let target_config = define_config(false);

        write_to_config(&target_config, content);

        let dependency = Dependency {
            name: "dep1".to_string(),
            version: "1.0.0".to_string(),
            url: "http://custom_url.com/custom.zip".to_string(),
            hash: String::new(),
        };

        add_to_config(&dependency, false, target_config.to_str().unwrap(), false).unwrap();
        content = r#"
[remappings]
enabled = true

[dependencies]
dep1 = "1.0.0"
"#;

        assert_eq!(read_file_to_string(&target_config), content);

        let _ = remove_file(target_config);
        Ok(())
    }

    #[test]
    fn add_to_config_soldeer_with_custom_url_first_dependency() -> Result<(), ConfigError> {
        let mut content = r#"
[remappings]
enabled = true

[dependencies]
"#;

        let target_config = define_config(false);

        write_to_config(&target_config, content);

        let dependency = Dependency {
            name: "dep1".to_string(),
            version: "1.0.0".to_string(),
            url: "http://custom_url.com/custom.zip".to_string(),
            hash: String::new(),
        };

        add_to_config(&dependency, true, target_config.to_str().unwrap(), false).unwrap();
        content = r#"
[remappings]
enabled = true

[dependencies]
dep1 = { version = "1.0.0", url = "http://custom_url.com/custom.zip" }
"#;

        assert_eq!(read_file_to_string(&target_config), content);

        let _ = remove_file(target_config);
        Ok(())
    }

    #[test]
    fn add_to_config_foundry_github_with_commit() -> Result<(), ConfigError> {
        let mut content = r#"
# Full reference https://github.com/foundry-rs/foundry/tree/master/crates/config

[profile.default]
script = "script"
solc = "0.8.26"
src = "src"
test = "test"
libs = ["dependencies"]
gas_reports = ['*']

# we don't have [dependencies] declared
"#;

        let target_config = define_config(true);

        write_to_config(&target_config, content);

        let dependency = Dependency {
            name: "dep1".to_string(),
            version: "1.0.0".to_string(),
            url: "git@github.com:foundry-rs/forge-std.git".to_string(),
            hash: "07263d193d621c4b2b0ce8b4d54af58f6957d97d".to_string(),
        };

        add_to_config(&dependency, true, target_config.to_str().unwrap(), true).unwrap();
        content = r#"
# Full reference https://github.com/foundry-rs/foundry/tree/master/crates/config

[profile.default]
script = "script"
solc = "0.8.26"
src = "src"
test = "test"
libs = ["dependencies"]
gas_reports = ['*']

# we don't have [dependencies] declared

[dependencies]
dep1 = { version = "1.0.0", git = "git@github.com:foundry-rs/forge-std.git", rev = "07263d193d621c4b2b0ce8b4d54af58f6957d97d" }
"#;

        assert_eq!(read_file_to_string(&target_config), content);

        let _ = remove_file(target_config);
        Ok(())
    }

    #[test]
    fn add_to_config_foundry_github_previous_no_commit_then_with_commit() -> Result<(), ConfigError>
    {
        let mut content = r#"
# Full reference https://github.com/foundry-rs/foundry/tree/master/crates/config

[profile.default]
script = "script"
solc = "0.8.26"
src = "src"
test = "test"
libs = ["dependencies"]
gas_reports = ['*']

# we don't have [dependencies] declared

[dependencies]
dep1 = { version = "1.0.0", git = "git@github.com:foundry-rs/forge-std.git" }
"#;

        let target_config = define_config(true);

        write_to_config(&target_config, content);

        let dependency = Dependency {
            name: "dep1".to_string(),
            version: "1.0.0".to_string(),
            url: "git@github.com:foundry-rs/forge-std.git".to_string(),
            hash: "07263d193d621c4b2b0ce8b4d54af58f6957d97d".to_string(),
        };

        add_to_config(&dependency, true, target_config.to_str().unwrap(), true).unwrap();
        content = r#"
# Full reference https://github.com/foundry-rs/foundry/tree/master/crates/config

[profile.default]
script = "script"
solc = "0.8.26"
src = "src"
test = "test"
libs = ["dependencies"]
gas_reports = ['*']

# we don't have [dependencies] declared

[dependencies]
dep1 = { version = "1.0.0", git = "git@github.com:foundry-rs/forge-std.git", rev = "07263d193d621c4b2b0ce8b4d54af58f6957d97d" }
"#;

        assert_eq!(read_file_to_string(&target_config), content);

        let _ = remove_file(target_config);
        Ok(())
    }

    #[test]
    fn add_to_config_foundry_github_previous_commit_then_no_commit() -> Result<(), ConfigError> {
        let mut content = r#"
# Full reference https://github.com/foundry-rs/foundry/tree/master/crates/config

[profile.default]
script = "script"
solc = "0.8.26"
src = "src"
test = "test"
libs = ["dependencies"]
gas_reports = ['*']

# we don't have [dependencies] declared

[dependencies]
dep1 = { version = "1.0.0", git = "git@github.com:foundry-rs/forge-std.git", rev = "07263d193d621c4b2b0ce8b4d54af58f6957d97d" }
"#;

        let target_config = define_config(true);

        write_to_config(&target_config, content);

        let dependency = Dependency {
            name: "dep1".to_string(),
            version: "1.0.0".to_string(),
            url: "http://custom_url.com/custom.zip".to_string(),
            hash: String::new(),
        };

        add_to_config(&dependency, true, target_config.to_str().unwrap(), false).unwrap();
        content = r#"
# Full reference https://github.com/foundry-rs/foundry/tree/master/crates/config

[profile.default]
script = "script"
solc = "0.8.26"
src = "src"
test = "test"
libs = ["dependencies"]
gas_reports = ['*']

# we don't have [dependencies] declared

[dependencies]
dep1 = { version = "1.0.0", url = "http://custom_url.com/custom.zip" }
"#;

        assert_eq!(read_file_to_string(&target_config), content);

        let _ = remove_file(target_config);
        Ok(())
    }

    #[test]
    fn remove_from_the_config_single() -> Result<(), ConfigError> {
        let mut content = r#"
# Full reference https://github.com/foundry-rs/foundry/tree/master/crates/config

[profile.default]
script = "script"
solc = "0.8.26"
src = "src"
test = "test"
libs = ["dependencies"]

[dependencies]
dep1 = { version = "1.0.0", url = "http://custom_url.com/custom.zip" }
"#;

        let target_config = define_config(true);

        write_to_config(&target_config, content);

        let dependency = Dependency {
            name: "dep1".to_string(),
            version: "1.0.0".to_string(),
            url: "http://custom_url.com/custom.zip".to_string(),
            hash: String::new(),
        };

        delete_config(&dependency.name, target_config.to_str().unwrap()).unwrap();
        content = r#"
# Full reference https://github.com/foundry-rs/foundry/tree/master/crates/config

[profile.default]
script = "script"
solc = "0.8.26"
src = "src"
test = "test"
libs = ["dependencies"]

[dependencies]
"#;

        assert_eq!(read_file_to_string(&target_config), content);

        let _ = remove_file(target_config);
        Ok(())
    }

    #[test]
    fn remove_from_the_config_multiple() -> Result<(), ConfigError> {
        let mut content = r#"
# Full reference https://github.com/foundry-rs/foundry/tree/master/crates/config

[profile.default]
script = "script"
solc = "0.8.26"
src = "src"
test = "test"
libs = ["dependencies"]

[dependencies]
dep3 = { version = "1.0.0", url = "http://custom_url.com/custom.zip" }
dep1 = { version = "1.0.0", url = "http://custom_url.com/custom.zip" }
dep2 = { version = "1.0.0", url = "http://custom_url.com/custom.zip" }
"#;

        let target_config = define_config(true);

        write_to_config(&target_config, content);

        let dependency = Dependency {
            name: "dep1".to_string(),
            version: "1.0.0".to_string(),
            url: "http://custom_url.com/custom.zip".to_string(),
            hash: String::new(),
        };

        delete_config(&dependency.name, target_config.to_str().unwrap()).unwrap();
        content = r#"
# Full reference https://github.com/foundry-rs/foundry/tree/master/crates/config

[profile.default]
script = "script"
solc = "0.8.26"
src = "src"
test = "test"
libs = ["dependencies"]

[dependencies]
dep3 = { version = "1.0.0", url = "http://custom_url.com/custom.zip" }
dep2 = { version = "1.0.0", url = "http://custom_url.com/custom.zip" }
"#;

        assert_eq!(read_file_to_string(&target_config), content);

        let _ = remove_file(target_config);
        Ok(())
    }

    #[test]
    fn remove_config_nonexistent_fails() -> Result<(), ConfigError> {
        let content = r#"
# Full reference https://github.com/foundry-rs/foundry/tree/master/crates/config

[profile.default]
script = "script"
solc = "0.8.26"
src = "src"
test = "test"
libs = ["dependencies"]

[dependencies]
dep1 = { version = "1.0.0", url = "http://custom_url.com/custom.zip" }
"#;

        let target_config = define_config(true);

        write_to_config(&target_config, content);

        match delete_config(&"dep2".to_string(), target_config.to_str().unwrap()) {
            Ok(_) => {
                assert_eq!("Invalid State", "");
            }
            Err(err) => {
                assert_eq!(
                    err,
                    ConfigError {
                        cause: "The dependency dep2 does not exists in the config file".to_string()
                    }
                )
            }
        }

        assert_eq!(read_file_to_string(&target_config), content);

        let _ = remove_file(target_config);
        Ok(())
    }

    ////////////// UTILS //////////////

    fn write_to_config(target_file: &PathBuf, content: &str) {
        if target_file.exists() {
            let _ = remove_file(target_file);
        }
        let mut file: std::fs::File =
            fs::OpenOptions::new().create_new(true).write(true).open(target_file).unwrap();
        if let Err(e) = write!(file, "{}", content) {
            eprintln!("Couldn't write to the config file: {}", e);
        }
    }

    fn define_config(foundry: bool) -> PathBuf {
        let s: String =
            rand::thread_rng().sample_iter(&Alphanumeric).take(7).map(char::from).collect();
        let mut target = format!("foundry{}.toml", s);
        if !foundry {
            target = format!("soldeer{}.toml", s);
        }
        get_current_working_dir().join("test").join(target)
    }

    fn get_return_data() -> String {
        r#"
        {
            "data": [
                {
                    "created_at": "2024-03-14T06:11:59.838552Z",
                    "deleted": false,
                    "downloads": 100,
                    "id": "c10d3ec8-7968-468f-bc12-8188bcafce2b",
                    "internal_name": "example_url.zip",
                    "project_id": "bbf2a8e4-2572-4787-bff9-216db013691b",
                    "url": "https://example_url.com/example_url.zip",
                    "version": "5.0.2"
                }
            ],
            "status": "success"
        }
        "#
        .to_string()
    }
}<|MERGE_RESOLUTION|>--- conflicted
+++ resolved
@@ -383,10 +383,6 @@
             };
         }
     }
-<<<<<<< HEAD
-=======
-    let contents: String = read_file_to_string(&filename);
->>>>>>> 6bc611db
 
     let mut file: std::fs::File =
         fs::OpenOptions::new().write(true).append(false).truncate(true).open(config_file).unwrap();
