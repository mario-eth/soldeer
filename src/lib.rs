--- conflicted
+++ resolved
@@ -17,7 +17,7 @@
 use janitor::cleanup_dependency;
 use once_cell::sync::Lazy;
 use regex::Regex;
-use remote::get_dependency_url_remote;
+use remote::{get_dependency_url_remote, get_latest_forge_std_dependency};
 use std::{env, path::PathBuf};
 use utils::get_download_tunnel;
 use yansi::Paint;
@@ -33,55 +33,6 @@
 mod utils;
 mod versioning;
 
-<<<<<<< HEAD
-=======
-use crate::auth::login;
-use crate::commands::Subcommands;
-use crate::config::{
-    delete_config,
-    get_foundry_setup,
-    read_config,
-    remappings,
-    Dependency,
-};
-use crate::dependency_downloader::{
-    delete_dependency_files,
-    download_dependencies,
-    unzip_dependencies,
-    unzip_dependency,
-};
-use crate::errors::SoldeerError;
-use crate::janitor::{
-    cleanup_after,
-    healthcheck_dependencies,
-};
-use crate::lock::{
-    lock_check,
-    remove_lock,
-    write_lock,
-};
-use crate::utils::{
-    check_dotfiles_recursive,
-    get_current_working_dir,
-    prompt_user_for_confirmation,
-};
-use crate::versioning::push_version;
-use config::{
-    add_to_config,
-    define_config_file,
-};
-use dependency_downloader::download_dependency;
-use janitor::cleanup_dependency;
-use once_cell::sync::Lazy;
-use regex::Regex;
-use remote::get_dependency_url_remote;
-use remote::get_latest_forge_std_dependency;
-use std::env;
-use std::path::PathBuf;
-use utils::get_download_tunnel;
-use yansi::Paint;
-
->>>>>>> dcd915d7
 pub static DEPENDENCY_DIR: Lazy<PathBuf> =
     Lazy::new(|| get_current_working_dir().join("dependencies/"));
 pub static LOCK_FILE: Lazy<PathBuf> = Lazy::new(|| get_current_working_dir().join("soldeer.lock"));
@@ -190,131 +141,7 @@
 
             match install_dependency(&mut dependency, via_git, custom_url).await {
                 Ok(_) => {}
-<<<<<<< HEAD
-                Err(err) => {
-                    return Err(SoldeerError { message: err.cause });
-                }
-            }
-
-            dependency.hash = match download_dependency(&dependency).await {
-                Ok(h) => h,
-                Err(err) => {
-                    return Err(SoldeerError {
-                        message: format!(
-                            "Error downloading a dependency {}~{}. Cause: {}",
-                            err.name, err.version, err.cause
-                        ),
-                    });
-                }
-            };
-
-            match write_lock(&[dependency.clone()], false) {
-                Ok(_) => {}
-                Err(err) => {
-                    return Err(SoldeerError {
-                        message: format!("Error writing the lock: {}", err.cause),
-                    });
-                }
-            }
-
-            if !via_git {
-                match unzip_dependency(&dependency.name, &dependency.version) {
-                    Ok(_) => {}
-                    Err(err_unzip) => {
-                        match janitor::cleanup_dependency(
-                            &dependency.name,
-                            &dependency.version,
-                            true,
-                            false,
-                        ) {
-                            Ok(_) => {}
-                            Err(err_cleanup) => {
-                                return Err(SoldeerError {
-                                    message: format!(
-                                        "Error cleaning up dependency {}~{}",
-                                        err_cleanup.name, err_cleanup.version
-                                    ),
-                                })
-                            }
-                        }
-                        return Err(SoldeerError {
-                            message: format!(
-                                "Error downloading a dependency {}~{}",
-                                err_unzip.name, err_unzip.version
-                            ),
-                        });
-                    }
-                }
-            }
-
-            let config_file: String = match define_config_file() {
-                Ok(file) => file,
-
-                Err(_) => {
-                    match cleanup_dependency(&dependency.name, &dependency.version, true, via_git) {
-                        Ok(_) => {
-                            return Err(SoldeerError {
-                                message: "Could not define the config file".to_string(),
-                            });
-                        }
-                        Err(_) => {
-                            return Err(SoldeerError {
-                                message: "Could not delete dependency artifacts".to_string(),
-                            });
-                        }
-                    }
-                }
-            };
-
-            match add_to_config(&dependency, custom_url, &config_file, via_git) {
-                Ok(_) => {}
-                Err(err) => {
-                    return Err(SoldeerError { message: err.cause });
-                }
-            }
-
-            match janitor::healthcheck_dependency(&dependency_name, &dependency_version) {
-                Ok(_) => {}
-                Err(err) => {
-                    return Err(SoldeerError {
-                        message: format!(
-                            "Error health-checking dependency {}~{}",
-                            err.name, err.version
-                        ),
-                    });
-                }
-            }
-
-            match janitor::cleanup_dependency(&dependency_name, &dependency_version, false, via_git)
-            {
-                Ok(_) => {}
-                Err(err) => {
-                    return Err(SoldeerError {
-                        message: format!(
-                            "Error cleaning up dependency {}~{}",
-                            err.name, err.version
-                        ),
-                    });
-                }
-            }
-            // check the foundry setup, in case we have a foundry.toml, then the foundry.toml will
-            // be used for `dependencies`
-            let f_setup_vec: Vec<bool> = match get_foundry_setup() {
-                Ok(setup) => setup,
-                Err(err) => return Err(SoldeerError { message: err.cause }),
-            };
-            let foundry_setup: FOUNDRY = FOUNDRY { remappings: f_setup_vec[0] };
-
-            if foundry_setup.remappings {
-                match remappings().await {
-                    Ok(_) => {}
-                    Err(err) => {
-                        return Err(SoldeerError { message: err.cause });
-                    }
-                }
-=======
                 Err(err) => return Err(err),
->>>>>>> dcd915d7
             }
         }
         Subcommands::Update(_) => {
@@ -451,9 +278,7 @@
     match write_lock(&[dependency.clone()], false) {
         Ok(_) => {}
         Err(err) => {
-            return Err(SoldeerError {
-                message: format!("Error writing the lock: {}", err.cause),
-            });
+            return Err(SoldeerError { message: format!("Error writing the lock: {}", err.cause) });
         }
     }
 
@@ -490,20 +315,18 @@
     let config_file: String = match define_config_file() {
         Ok(file) => file,
 
-        Err(_) => {
-            match cleanup_dependency(&dependency.name, &dependency.version, true, via_git) {
-                Ok(_) => {
-                    return Err(SoldeerError {
-                        message: "Could not define the config file".to_string(),
-                    });
-                }
-                Err(_) => {
-                    return Err(SoldeerError {
-                        message: "Could not delete dependency artifacts".to_string(),
-                    });
-                }
-            }
-        }
+        Err(_) => match cleanup_dependency(&dependency.name, &dependency.version, true, via_git) {
+            Ok(_) => {
+                return Err(SoldeerError {
+                    message: "Could not define the config file".to_string(),
+                });
+            }
+            Err(_) => {
+                return Err(SoldeerError {
+                    message: "Could not delete dependency artifacts".to_string(),
+                });
+            }
+        },
     };
 
     match add_to_config(dependency, custom_url, &config_file, via_git) {
@@ -517,10 +340,7 @@
         Ok(_) => {}
         Err(err) => {
             return Err(SoldeerError {
-                message: format!(
-                    "Error health-checking dependency {}~{}",
-                    err.name, err.version
-                ),
+                message: format!("Error health-checking dependency {}~{}", err.name, err.version),
             });
         }
     }
@@ -533,14 +353,13 @@
             });
         }
     }
-    // check the foundry setup, in case we have a foundry.toml, then the foundry.toml will be used for `dependencies`
+    // check the foundry setup, in case we have a foundry.toml, then the foundry.toml will be used
+    // for `dependencies`
     let f_setup_vec: Vec<bool> = match get_foundry_setup() {
         Ok(setup) => setup,
         Err(err) => return Err(SoldeerError { message: err.cause }),
     };
-    let foundry_setup: FOUNDRY = FOUNDRY {
-        remappings: f_setup_vec[0],
-    };
+    let foundry_setup: FOUNDRY = FOUNDRY { remappings: f_setup_vec[0] };
 
     if foundry_setup.remappings {
         match remappings().await {
@@ -644,21 +463,8 @@
         path::{Path, PathBuf},
     };
 
-<<<<<<< HEAD
-    use commands::{Install, Push, Update};
+    use commands::{Init, Install, Push, Update};
     use rand::{distributions::Alphanumeric, Rng};
-=======
-    use commands::{
-        Init,
-        Install,
-        Push,
-        Update,
-    };
-    use rand::{
-        distributions::Alphanumeric,
-        Rng,
-    };
->>>>>>> dcd915d7
     use serial_test::serial;
     use zip::ZipArchive; // 0.8
 
@@ -681,7 +487,7 @@
 
 [dependencies]
 "@gearbox-protocol-periphery-v3" = "1.6.1"
-"@openzeppelin-contracts" = "5.0.2"   
+"@openzeppelin-contracts" = "5.0.2"
 "#;
 
         let target_config = define_config(true);
@@ -863,8 +669,8 @@
 
 [dependencies]
 "@gearbox-protocol-periphery-v3" = "1.6.1"
-"@openzeppelin-contracts" = "5.0.2"   
-"will-not-fail" = {version = "1", url = "https://soldeer-revisions.s3.amazonaws.com/forge-std/v1_9_0_03-07-2024_14:44:57_forge-std-v1.9.0.zip"}  
+"@openzeppelin-contracts" = "5.0.2"
+"will-not-fail" = {version = "1", url = "https://soldeer-revisions.s3.amazonaws.com/forge-std/v1_9_0_03-07-2024_14:44:57_forge-std-v1.9.0.zip"}
 "will-fail" = {version = "1", url="https://will-not-work"}
 "#;
 
@@ -933,44 +739,6 @@
         let _ = remove_dir_all(path_dependency);
     }
 
-<<<<<<< HEAD
-    fn clean_test_env(target_config: PathBuf) {
-        let _ = remove_dir_all(DEPENDENCY_DIR.clone());
-        let _ = remove_file(LOCK_FILE.clone());
-        if target_config != PathBuf::default() {
-            let _ = remove_file(&target_config);
-            let parent = target_config.parent();
-            let lock = parent.unwrap().join("soldeer.lock");
-            let _ = remove_file(lock);
-        }
-    }
-
-    fn write_to_config(target_file: &PathBuf, content: &str) {
-        if target_file.exists() {
-            let _ = remove_file(target_file);
-        }
-        let mut file: File =
-            fs::OpenOptions::new().create_new(true).write(true).open(target_file).unwrap();
-        if let Err(e) = write!(file, "{}", content) {
-            eprintln!("Couldn't write to the config file: {}", e);
-        }
-    }
-
-    fn define_config(foundry: bool) -> PathBuf {
-        let s: String =
-            rand::thread_rng().sample_iter(&Alphanumeric).take(7).map(char::from).collect();
-        let mut target = format!("foundry{}.toml", s);
-        if !foundry {
-            target = format!("soldeer{}.toml", s);
-        }
-
-        let path = env::current_dir().unwrap().join("test").join(target);
-        env::set_var("config_file", path.clone().to_str().unwrap());
-        path
-    }
-
-=======
->>>>>>> dcd915d7
     #[test]
     #[serial]
     fn push_prompts_user_on_sensitive_files() {
@@ -1369,11 +1137,8 @@
         let _ = remove_file(&lock_test);
         let _ = remove_dir_all(&path_dependency);
 
-        let mut file: std::fs::File = fs::OpenOptions::new()
-            .create_new(true)
-            .write(true)
-            .open(&submodules_path)
-            .unwrap();
+        let mut file: std::fs::File =
+            fs::OpenOptions::new().create_new(true).write(true).open(&submodules_path).unwrap();
         if let Err(e) = write!(file, "this is a test file") {
             eprintln!("Couldn't write to the config file: {}", e);
         }
@@ -1420,22 +1185,16 @@
         if target_file.exists() {
             let _ = remove_file(target_file);
         }
-        let mut file: File = fs::OpenOptions::new()
-            .create_new(true)
-            .write(true)
-            .open(target_file)
-            .unwrap();
+        let mut file: File =
+            fs::OpenOptions::new().create_new(true).write(true).open(target_file).unwrap();
         if let Err(e) = write!(file, "{}", content) {
             eprintln!("Couldn't write to the config file: {}", e);
         }
     }
 
     fn define_config(foundry: bool) -> PathBuf {
-        let s: String = rand::thread_rng()
-            .sample_iter(&Alphanumeric)
-            .take(7)
-            .map(char::from)
-            .collect();
+        let s: String =
+            rand::thread_rng().sample_iter(&Alphanumeric).take(7).map(char::from).collect();
         let mut target = format!("foundry{}.toml", s);
         if !foundry {
             target = format!("Soldeer{}.toml", s);
