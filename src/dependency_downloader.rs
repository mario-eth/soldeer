use crate::{
    config::{Dependency, GitDependency, HttpDependency},
    errors::DownloadError,
    remote::get_dependency_url_remote,
    utils::{hash_folder, read_file, sanitize_dependency_name, zipfile_hash},
    DEPENDENCY_DIR,
};
use reqwest::IntoUrl;
use std::{
    fs,
    io::Cursor,
    path::{Path, PathBuf},
    process::{Command, Stdio},
    str,
};
use tokio::{fs as tokio_fs, io::AsyncWriteExt, task::JoinSet};
use yansi::Paint as _;

pub type Result<T> = std::result::Result<T, DownloadError>;

<<<<<<< HEAD
#[derive(Debug, Clone, Default)]
pub struct IntegrityChecksum(pub String);

impl<T> From<T> for IntegrityChecksum
where
    T: Into<String>,
{
    fn from(value: T) -> Self {
        let v: String = value.into();
        IntegrityChecksum(v)
    }
}

impl core::fmt::Display for IntegrityChecksum {
    fn fmt(&self, f: &mut std::fmt::Formatter<'_>) -> std::fmt::Result {
        f.write_str(&self.0)
    }
}

=======
/// Download the dependencies from the list in parallel
///
/// Note: the dependencies list should be sorted by name and version
>>>>>>> 17ca26bf
pub async fn download_dependencies(
    dependencies: &[Dependency],
    clean: bool,
    recursive_deps: bool,
) -> Result<Vec<DownloadResult>> {
    // clean dependencies folder if flag is true
    if clean {
        // creates the directory
        clean_dependency_directory();
    }

    // create the dependency directory if it doesn't exist
    let dir = DEPENDENCY_DIR.clone();
    if tokio_fs::metadata(&dir).await.is_err() {
        tokio_fs::create_dir(&dir)
            .await
            .map_err(|e| DownloadError::IOError { path: dir, source: e })?;
    }

    let mut set = JoinSet::new();
    for dep in dependencies {
        set.spawn({
            let d = dep.clone();
            async move { download_dependency(&d, true, recursive_deps).await }
        });
    }

    let mut results = Vec::new();
    while let Some(res) = set.join_next().await {
        results.push(res??);
    }
    // sort to make the order consistent with the input dependencies list (which should be sorted)
    results.sort_unstable_by(|a, b| a.name.cmp(&b.name).then_with(|| a.version.cmp(&b.version)));

    Ok(results)
}

// un-zip-ing dependencies to dependencies folder
pub fn unzip_dependencies(dependencies: &[Dependency]) -> Result<Vec<Option<IntegrityChecksum>>> {
    let res: Vec<_> = dependencies
        .iter()
        .map(|d| match d {
            Dependency::Http(dep) => unzip_dependency(dep).map(Some),
            _ => Ok(None),
        })
        .collect::<Result<Vec<_>>>()?;
    Ok(res)
}

#[derive(Debug, Clone)]
pub struct DownloadResult {
    pub name: String,
    pub version: String,
    pub hash: String,
    pub url: String,
}

pub async fn download_dependency(
    dependency: &Dependency,
    skip_folder_check: bool,
    recursive_deps: bool,
) -> Result<DownloadResult> {
    let dependency_directory: PathBuf = DEPENDENCY_DIR.clone();
    // if we called this method from `download_dependencies` we don't need to check if the folder
    // exists, as it was created by the caller
    if !skip_folder_check && tokio_fs::metadata(&dependency_directory).await.is_err() {
        if let Err(e) = tokio_fs::create_dir(&dependency_directory).await {
            // temp fix for race condition until we use tokio fs everywhere
            if tokio_fs::metadata(&dependency_directory).await.is_err() {
                return Err(DownloadError::IOError { path: dependency_directory, source: e });
            }
        }
    }

    let res = match dependency {
        Dependency::Http(dep) => {
            let url = match &dep.url {
                Some(url) => url.clone(),
                None => get_dependency_url_remote(dependency).await?,
            };
            download_via_http(&url, dep, &dependency_directory).await?;
<<<<<<< HEAD
            DownloadResult { hash: zipfile_hash(dep)?.to_string(), url }
=======
            DownloadResult {
                name: dep.name.clone(),
                version: dep.version.clone(),
                hash: sha256_digest(dep),
                url,
            }
>>>>>>> 17ca26bf
        }
        Dependency::Git(dep) => {
            let hash = download_via_git(dep, &dependency_directory).await?;
            DownloadResult {
                name: dep.name.clone(),
                version: dep.version.clone(),
                hash,
                url: dep.git.clone(),
            }
        }
    };

    if recursive_deps {
        install_subdependencies(dependency)?;
    }
    println!("{}", format!("Dependency {dependency} downloaded!").green());

    Ok(res)
}

pub fn unzip_dependency(dependency: &HttpDependency) -> Result<IntegrityChecksum> {
    let file_name =
        sanitize_dependency_name(&format!("{}-{}", dependency.name, dependency.version));
    let target_name = format!("{}/", file_name);
    let zip_path = DEPENDENCY_DIR.join(format!("{file_name}.zip"));
    let target_dir = DEPENDENCY_DIR.join(target_name);
    let zip_contents = read_file(&zip_path).unwrap();

    zip_extract::extract(Cursor::new(zip_contents), &target_dir, true)?;
    println!("{}", format!("The dependency {dependency} was unzipped!").green());

    hash_folder(&target_dir, Some(zip_path))
        .map_err(|e| DownloadError::IOError { path: target_dir, source: e })
}

pub fn clean_dependency_directory() {
    if fs::metadata(DEPENDENCY_DIR.clone()).is_ok() {
        fs::remove_dir_all(DEPENDENCY_DIR.clone()).unwrap();
        fs::create_dir(DEPENDENCY_DIR.clone()).unwrap();
    }
}

async fn download_via_git(
    dependency: &GitDependency,
    dependency_directory: &Path,
) -> Result<String> {
    println!("{}", format!("Started GIT download of {dependency}").green());
    let target_dir =
        sanitize_dependency_name(&format!("{}-{}", dependency.name, dependency.version));
    let path = dependency_directory.join(target_dir);
    let path_str = path.to_string_lossy().to_string();
    if path.exists() {
        let _ = fs::remove_dir_all(&path);
    }

    let mut git_clone = Command::new("git");

    let result = git_clone
        .args(["clone", &dependency.git, &path_str])
        .env("GIT_TERMINAL_PROMPT", "0")
        .stdout(Stdio::piped())
        .stderr(Stdio::piped());

    let status = result.status().expect("Getting clone status failed");
    let out = result.output().expect("Getting clone output failed");

    if !status.success() {
        let _ = fs::remove_dir_all(&path);
        return Err(DownloadError::GitError(
            str::from_utf8(&out.stderr).unwrap().trim().to_string(),
        ));
    }

    let rev = match dependency.rev.clone() {
        Some(rev) => {
            let mut git_get_commit = Command::new("git");
            let result = git_get_commit
                .args(["checkout".to_string(), rev.to_string()])
                .env("GIT_TERMINAL_PROMPT", "0")
                .current_dir(&path)
                .stdout(Stdio::piped())
                .stderr(Stdio::piped());

            let out = result.output().expect("Checkout to revision status failed");
            let status = result.status().expect("Checkout to revision getting output failed");

            if !status.success() {
                let _ = fs::remove_dir_all(&path);
                return Err(DownloadError::GitError(
                    str::from_utf8(&out.stderr).unwrap().trim().to_string(),
                ));
            }
            rev
        }
        None => {
            let mut git_checkout = Command::new("git");

            let result = git_checkout
                .args(["rev-parse".to_string(), "--verify".to_string(), "HEAD".to_string()])
                .env("GIT_TERMINAL_PROMPT", "0")
                .current_dir(&path)
                .stdout(Stdio::piped())
                .stderr(Stdio::piped());

            let out = result.output().expect("Getting revision status failed");
            let status = result.status().expect("Getting revision output failed");
            if !status.success() {
                let _ = fs::remove_dir_all(&path);
                return Err(DownloadError::GitError(
                    str::from_utf8(&out.stderr).unwrap().trim().to_string(),
                ));
            }

            let hash = str::from_utf8(&out.stdout).unwrap().trim().to_string();
            // check the commit hash
            if !hash.is_empty() && hash.len() != 40 {
                let _ = fs::remove_dir_all(&path);
                return Err(DownloadError::GitError(format!("invalid revision hash: {hash}")));
            }
            hash
        }
    };
    println!(
        "{}",
        format!("Successfully downloaded {} the dependency via git", dependency,).green()
    );
    Ok(rev)
}

async fn download_via_http(
    url: impl IntoUrl,
    dependency: &HttpDependency,
    dependency_directory: &Path,
) -> Result<()> {
    println!("{}", format!("Started HTTP download of {dependency}").green());
    let zip_to_download =
        sanitize_dependency_name(&format!("{}-{}.zip", dependency.name, dependency.version));

    let resp = reqwest::get(url).await?;
    let mut resp = resp.error_for_status()?;

    let file_path = dependency_directory.join(zip_to_download);
    let mut file = tokio_fs::File::create(&file_path)
        .await
        .map_err(|e| DownloadError::IOError { path: file_path.clone(), source: e })?;

    while let Some(mut chunk) = resp.chunk().await? {
        file.write_all_buf(&mut chunk)
            .await
            .map_err(|e| DownloadError::IOError { path: file_path.clone(), source: e })?;
    }
    // make sure we finished writing the file
    file.flush().await.map_err(|e| DownloadError::IOError { path: file_path, source: e })?;
    Ok(())
}

pub fn delete_dependency_files(dependency: &Dependency) -> Result<()> {
    let path = DEPENDENCY_DIR.join(sanitize_dependency_name(&format!(
        "{}-{}",
        dependency.name(),
        dependency.version()
    )));
    fs::remove_dir_all(&path).map_err(|e| DownloadError::IOError { path, source: e })?;
    Ok(())
}

fn install_subdependencies(dependency: &Dependency) -> Result<()> {
    let dep_name =
        sanitize_dependency_name(&format!("{}-{}", dependency.name(), dependency.version()));

    let dep_dir = DEPENDENCY_DIR.join(dep_name);
    if !dep_dir.exists() {
        return Err(DownloadError::SubdependencyError(
            "Dependency directory does not exists".to_string(),
        ));
    }

    let mut git = Command::new("git");

    let result = git
        .args(["submodule", "update", "--init", "--recursive"])
        .env("GIT_TERMINAL_PROMPT", "0")
        .current_dir(&dep_dir)
        .stdout(Stdio::piped())
        .stderr(Stdio::piped());

    let status = result.status().expect("Subdependency via GIT failed");

    if !status.success() {
        println!("{}", "Dependency has no submodule dependency.".yellow());
    }

    let mut soldeer = Command::new("forge");

    let result = soldeer
        .args(["soldeer", "install"])
        .current_dir(&dep_dir)
        .stdout(Stdio::piped())
        .stderr(Stdio::piped());

    let status = result.status().expect("Subdependency via Soldeer failed");

    if !status.success() {
        println!("{}", "Dependency has no Soldeer dependency.".yellow());
    }

    Ok(())
}

#[cfg(test)]
#[allow(clippy::vec_init_then_push)]
mod tests {
    use super::*;
    use crate::{
        janitor::healthcheck_dependency,
        utils::{get_url_type, UrlType},
    };
    use serial_test::serial;
    use std::{fs::metadata, path::Path};

    #[tokio::test]
    #[serial]
    async fn download_dependencies_http_one_success() {
        let mut dependencies: Vec<Dependency> = Vec::new();
        let dependency = Dependency::Http(HttpDependency {
            name: "@openzeppelin-contracts".to_string(),
            version: "2.3.0".to_string(),
            url: Some("https://github.com/mario-eth/soldeer-versions/raw/main/all_versions/@openzeppelin-contracts~2.3.0.zip".to_string()),
            checksum: None
        });
        dependencies.push(dependency.clone());
        let results = download_dependencies(&dependencies, false, false).await.unwrap();
        let path_zip =
            DEPENDENCY_DIR.join(format!("{}-{}.zip", &dependency.name(), &dependency.version()));
        assert!(path_zip.exists());
        assert!(results.len() == 1);
        assert!(!results[0].hash.is_empty());
        clean_dependency_directory();
    }

    #[tokio::test]
    #[serial]
    async fn download_dependency_gitlab_httpurl_with_a_specific_revision() {
        clean_dependency_directory();
        let mut dependencies: Vec<Dependency> = Vec::new();
        let dependency = Dependency::Git(GitDependency {
            name: "@openzeppelin-contracts".to_string(),
            version: "2.3.0".to_string(),
            git: "https://gitlab.com/mario4582928/Mario.git".to_string(),
            rev: Some("7a0663eaf7488732f39550be655bad6694974cb3".to_string()),
        });
        dependencies.push(dependency.clone());
        let results = download_dependencies(&dependencies, false, false).await.unwrap();
        let path_dir =
            DEPENDENCY_DIR.join(format!("{}-{}", &dependency.name(), &dependency.version()));
        assert!(path_dir.exists());
        assert!(path_dir.join("README.md").exists());
        assert!(results.len() == 1);
        assert_eq!(results[0].hash, "7a0663eaf7488732f39550be655bad6694974cb3"); // this is the last commit, hash == commit

        // at this revision, this file should exists
        let test_right_revision = DEPENDENCY_DIR
            .join(format!("{}-{}", &dependency.name(), &dependency.version()))
            .join("JustATest2.md");
        assert!(test_right_revision.exists());

        clean_dependency_directory();
    }

    #[tokio::test]
    #[serial]
    async fn download_dependencies_gitlab_httpurl_one_success() {
        clean_dependency_directory();
        let mut dependencies: Vec<Dependency> = Vec::new();
        let dependency = Dependency::Git(GitDependency {
            name: "@openzeppelin-contracts".to_string(),
            version: "2.3.0".to_string(),
            git: "https://gitlab.com/mario4582928/Mario.git".to_string(),
            rev: None,
        });
        dependencies.push(dependency.clone());
        let results = download_dependencies(&dependencies, false, false).await.unwrap();
        let path_dir =
            DEPENDENCY_DIR.join(format!("{}-{}", &dependency.name(), &dependency.version()));
        assert!(path_dir.exists());
        assert!(path_dir.join("README.md").exists());
        assert!(results.len() == 1);
        assert_eq!(results[0].hash, "22868f426bd4dd0e682b5ec5f9bd55507664240c"); // this is the last commit, hash == commit
        clean_dependency_directory();
    }

    #[tokio::test]
    #[serial]
    async fn download_dependencies_http_two_success() {
        let mut dependencies: Vec<Dependency> = Vec::new();
        let  dependency_one = Dependency::Http(HttpDependency {
            name: "@openzeppelin-contracts".to_string(),
            version: "2.3.0".to_string(),
            url: Some("https://github.com/mario-eth/soldeer-versions/raw/main/all_versions/@openzeppelin-contracts~2.3.0.zip".to_string()),
            checksum: None
        });
        dependencies.push(dependency_one.clone());

        let dependency_two = Dependency::Http(HttpDependency {
            name: "@uniswap-v2-core".to_string(),
            version: "1.0.0-beta.4".to_string(),
            url: Some("https://soldeer-revisions.s3.amazonaws.com/@uniswap-v2-core/1_0_0-beta_4_22-01-2024_13:18:27_v2-core.zip".to_string()),
            checksum: None
        });

        dependencies.push(dependency_two.clone());
        let results = download_dependencies(&dependencies, false, false).await.unwrap();
        let mut path_zip = DEPENDENCY_DIR.join(format!(
            "{}-{}.zip",
            &dependency_one.name(),
            &dependency_one.version()
        ));
        assert!(path_zip.exists());

        path_zip = DEPENDENCY_DIR.join(format!(
            "{}-{}.zip",
            &dependency_two.name(),
            &dependency_two.version()
        ));
        assert!(path_zip.exists());
        assert!(results.len() == 2);
        assert!(!results[0].hash.is_empty());
        assert!(!results[1].hash.is_empty());
        clean_dependency_directory();
    }

    #[tokio::test]
    #[serial]
    async fn download_dependencies_git_http_two_success() {
        let mut dependencies: Vec<Dependency> = Vec::new();
        let dependency_one = Dependency::Git(GitDependency {
            name: "@openzeppelin-contracts".to_string(),
            version: "2.3.0".to_string(),
            git: "https://github.com/transmissions11/solmate.git".to_string(),
            rev: None,
        });
        dependencies.push(dependency_one.clone());

        let dependency_two = Dependency::Git(GitDependency {
            name: "@uniswap-v2-core".to_string(),
            version: "1.0.0-beta.4".to_string(),
            git: "https://gitlab.com/mario4582928/Mario.git".to_string(),
            rev: None,
        });

        dependencies.push(dependency_two.clone());
        let results = download_dependencies(&dependencies, false, false).await.unwrap();
        let mut path_dir = DEPENDENCY_DIR.join(format!(
            "{}-{}",
            &dependency_one.name(),
            &dependency_one.version()
        ));
        let mut path_dir_two = DEPENDENCY_DIR.join(format!(
            "{}-{}",
            &dependency_two.name(),
            &dependency_two.version()
        ));
        assert!(path_dir.exists());
        assert!(path_dir_two.exists());

        path_dir = DEPENDENCY_DIR.join(format!(
            "{}-{}",
            &dependency_one.name(),
            &dependency_one.version()
        ));
        path_dir_two = DEPENDENCY_DIR.join(format!(
            "{}-{}",
            &dependency_two.name(),
            &dependency_two.version()
        ));
        assert!(path_dir.exists());
        assert!(path_dir_two.exists());
        assert!(results.len() == 2);
        assert!(!results[0].hash.is_empty());
        assert!(!results[1].hash.is_empty());
        clean_dependency_directory();
    }

    #[tokio::test]
    #[serial]
    async fn download_dependency_should_replace_existing_zip() {
        let mut dependencies: Vec<Dependency> = Vec::new();
        let dependency_one = Dependency::Http(HttpDependency {
            name: "@openzeppelin-contracts".to_string(),
            version: "download-dep-v1".to_string(),
            url: Some("https://github.com/mario-eth/soldeer-versions/raw/main/all_versions/@openzeppelin-contracts~2.3.0.zip".to_string()),
            checksum: None
        });
        dependencies.push(dependency_one.clone());

        download_dependencies(&dependencies, false, false).await.unwrap();
        let path_zip = DEPENDENCY_DIR.join(format!(
            "{}-{}.zip",
            &dependency_one.name(),
            &dependency_one.version()
        ));
        let size_of_one = fs::metadata(Path::new(&path_zip)).unwrap().len();

        let dependency_two = Dependency::Http(HttpDependency {
                name: "@openzeppelin-contracts".to_string(),
                version: "download-dep-v1".to_string(),
                url: Some("https://github.com/mario-eth/soldeer-versions/raw/main/all_versions/@openzeppelin-contracts~2.4.0.zip".to_string()),
                checksum: None
            });

        dependencies = Vec::new();
        dependencies.push(dependency_two.clone());

        let results = download_dependencies(&dependencies, false, false).await.unwrap();
        let size_of_two = fs::metadata(Path::new(&path_zip)).unwrap().len();

        assert!(size_of_two > size_of_one);
        assert!(results.len() == 1);
        assert!(!results[0].hash.is_empty());
        clean_dependency_directory();
    }

    #[tokio::test]
    #[serial]
    async fn download_dependencies_one_with_clean_success() {
        let mut dependencies: Vec<Dependency> = Vec::new();
        let dependency_old = Dependency::Http(HttpDependency {
            name: "@uniswap-v2-core".to_string(),
            version: "1.0.0-beta.4".to_string(),
            url: Some("https://soldeer-revisions.s3.amazonaws.com/@uniswap-v2-core/1_0_0-beta_4_22-01-2024_13:18:27_v2-core.zip".to_string()),
            checksum: None
        });

        dependencies.push(dependency_old.clone());
        download_dependencies(&dependencies, false, false).await.unwrap();

        // making sure the dependency exists so we can check the deletion
        let path_zip_old = DEPENDENCY_DIR.join(format!(
            "{}-{}.zip",
            &dependency_old.name(),
            &dependency_old.version()
        ));
        assert!(path_zip_old.exists());

        let dependency = Dependency::Http(HttpDependency {
            name: "@openzeppelin-contracts".to_string(),
            version: "2.3.0".to_string(),
            url: Some("https://github.com/mario-eth/soldeer-versions/raw/main/all_versions/@openzeppelin-contracts~2.3.0.zip".to_string()),
            checksum: None
        });
        dependencies = Vec::new();
        dependencies.push(dependency.clone());

        let results = download_dependencies(&dependencies, true, false).await.unwrap();
        let path_zip =
            DEPENDENCY_DIR.join(format!("{}-{}.zip", &dependency.name(), &dependency.version()));
        assert!(!path_zip_old.exists());
        assert!(path_zip.exists());
        assert!(results.len() == 1);
        assert!(!results[0].hash.is_empty());
        clean_dependency_directory();
    }

    #[tokio::test]
    #[serial]
    async fn download_dependencies_http_one_fail() {
        let mut dependencies: Vec<Dependency> = Vec::new();

        let dependency = Dependency::Http(HttpDependency {
            name: "@openzeppelin-contracts".to_string(),
            version: "2.3.0".to_string(),
            url: Some("https://github.com/mario-eth/soldeer-versions/raw/main/all_versions/@openzeppelin-contracts~.zip".to_string()),
            checksum: None
        });
        dependencies.push(dependency.clone());

        match download_dependencies(&dependencies, false, false).await {
            Ok(_) => {
                assert_eq!("Invalid state", "");
            }
            Err(err) => {
                assert_eq!(err.to_string(), "error downloading dependency: HTTP status client error (404 Not Found) for url (https://github.com/mario-eth/soldeer-versions/raw/main/all_versions/@openzeppelin-contracts~.zip)");
            }
        }
        clean_dependency_directory();
    }

    #[tokio::test]
    #[serial]
    async fn download_dependencies_git_one_fail() {
        let mut dependencies: Vec<Dependency> = Vec::new();

        let dependency = Dependency::Git(GitDependency {
            name: "@openzeppelin-contracts".to_string(),
            version: "2.3.0".to_string(),
            git: "git@github.com:transmissions11/solmate-wrong.git".to_string(),
            rev: None,
        });
        dependencies.push(dependency.clone());

        match download_dependencies(&dependencies, false, false).await {
            Ok(_) => {
                assert_eq!("Invalid state", "");
            }
            Err(err) => {
                // we assert this as the message contains various absolute paths that can not be
                // hardcoded here
                assert!(err.to_string().contains("Cloning into"));
            }
        }
        clean_dependency_directory();
    }

    #[tokio::test]
    #[serial]
    async fn unzip_dependency_success() {
        let mut dependencies: Vec<Dependency> = Vec::new();
        let dependency = Dependency::Http(HttpDependency {
            name: "@openzeppelin-contracts".to_string(),
            version: "2.3.0".to_string(),
            url: Some("https://github.com/mario-eth/soldeer-versions/raw/main/all_versions/@openzeppelin-contracts~2.3.0.zip".to_string()),
            checksum: None
        });
        dependencies.push(dependency.clone());
        download_dependencies(&dependencies, false, false).await.unwrap();
        let path = DEPENDENCY_DIR.join(format!("{}-{}", &dependency.name(), &dependency.version()));
        match unzip_dependencies(&dependencies) {
            Ok(_) => {
                assert!(path.exists());
                assert!(metadata(&path).unwrap().len() > 0);
            }
            Err(_) => {
                clean_dependency_directory();
                assert_eq!("Error", "");
            }
        }
        clean_dependency_directory();
    }

    #[tokio::test]
    #[serial]
    async fn unzip_non_zip_file_error() {
        let mut dependencies: Vec<Dependency> = Vec::new();
        let dependency = Dependency::Http(HttpDependency {
            name: "@openzeppelin-contracts".to_string(),
            version: "2.3.0".to_string(),
            url: Some(
                "https://freetestdata.com/wp-content/uploads/2022/02/Free_Test_Data_117KB_JPG.jpg"
                    .to_string(),
            ),
            checksum: None,
        });
        dependencies.push(dependency.clone());
        download_dependencies(&dependencies, false, false).await.unwrap();
        match unzip_dependencies(&dependencies) {
            Ok(_) => {
                clean_dependency_directory();
                assert_eq!("Wrong State", "");
            }
            Err(err) => {
                assert!(matches!(err, DownloadError::UnzipError(_)));
            }
        }
        clean_dependency_directory();
    }

    #[tokio::test]
    #[serial]
    async fn download_unzip_check_integrity() {
        let mut dependencies: Vec<Dependency> = Vec::new();
        dependencies.push(Dependency::Http(HttpDependency {
            name: "@openzeppelin-contracts".to_string(),
            version: "3.3.0-custom-test".to_string(),
            url: Some("https://soldeer-revisions.s3.amazonaws.com/@openzeppelin-contracts/3_3_0-rc_2_22-01-2024_13:12:57_contracts.zip".to_string()),
            checksum: None,
        }));
        download_dependencies(&dependencies, false, false).await.unwrap();
        unzip_dependency(dependencies[0].as_http().unwrap()).unwrap();
        healthcheck_dependency(&dependencies[0]).unwrap();
        assert!(DEPENDENCY_DIR
            .join("@openzeppelin-contracts-3.3.0-custom-test")
            .join("token")
            .join("ERC20")
            .join("ERC20.sol")
            .exists());
        clean_dependency_directory();
    }

    #[test]
    fn get_download_tunnel_http() {
        assert_eq!(
            get_url_type("https://github.com/foundry-rs/forge-std/archive/refs/tags/v1.9.1.zip"),
            UrlType::Http
        );
    }

    #[test]
    fn get_download_tunnel_git_giturl() {
        assert_eq!(get_url_type("git@github.com:foundry-rs/forge-std.git"), UrlType::Git);
    }

    #[test]
    fn get_download_tunnel_git_githttp() {
        assert_eq!(get_url_type("https://github.com/foundry-rs/forge-std.git"), UrlType::Git);
    }

    #[tokio::test]
    #[serial]
    async fn remove_one_dependency() {
        let mut dependencies: Vec<Dependency> = Vec::new();

        let dependency = Dependency::Git(GitDependency {
            name: "@openzeppelin-contracts".to_string(),
            version: "2.3.0".to_string(),
            git: "https://github.com/transmissions11/solmate.git".to_string(),
            rev: None,
        });
        dependencies.push(dependency.clone());

        match download_dependencies(&dependencies, false, false).await {
            Ok(_) => {}
            Err(_) => {
                assert_eq!("Invalid state", "");
            }
        }
        let _ = delete_dependency_files(&dependency);
        assert!(!DEPENDENCY_DIR
            .join(format!("{}~{}", dependency.name(), dependency.version()))
            .exists());
    }

    #[tokio::test]
    #[serial]
    async fn download_dependency_with_subdependencies_on_soldeer_success() {
        clean_dependency_directory();
        let mut dependencies: Vec<Dependency> = Vec::new();
        let dependency = Dependency::Git(GitDependency {
            name: "dep1".to_string(),
            version: "1.0".to_string(),
            git: "https://gitlab.com/mario4582928/mario-soldeer-dependency.git".to_string(),
            rev: None,
        });
        dependencies.push(dependency.clone());
        let results = download_dependencies(&dependencies, false, true).await.unwrap();
        let path_dir =
            DEPENDENCY_DIR.join(format!("{}-{}", &dependency.name(), &dependency.version()));
        assert!(path_dir.exists());
        assert!(path_dir
            .join("dependencies")
            .join("@openzeppelin-contracts-5.0.2")
            .join("README.md")
            .exists());
        assert!(results.len() == 1);
        assert!(!results[0].hash.is_empty());
        clean_dependency_directory();
    }

    #[tokio::test]
    #[serial]
    async fn download_dependency_with_subdependencies_on_git_success() {
        clean_dependency_directory();
        let mut dependencies: Vec<Dependency> = Vec::new();
        let dependency = Dependency::Git(GitDependency {
            name: "dep1".to_string(),
            version: "1.0".to_string(),
            git: "https://gitlab.com/mario4582928/mario-git-submodule.git".to_string(),
            rev: None,
        });
        dependencies.push(dependency.clone());
        let results = download_dependencies(&dependencies, false, true).await.unwrap();
        let path_dir =
            DEPENDENCY_DIR.join(format!("{}-{}", &dependency.name(), &dependency.version()));
        assert!(path_dir.exists());
        assert!(path_dir.join("lib").join("mario").join("README.md").exists());
        assert!(results.len() == 1);
        assert!(!results[0].hash.is_empty());
        clean_dependency_directory();
    }
}<|MERGE_RESOLUTION|>--- conflicted
+++ resolved
@@ -18,7 +18,6 @@
 
 pub type Result<T> = std::result::Result<T, DownloadError>;
 
-<<<<<<< HEAD
 #[derive(Debug, Clone, Default)]
 pub struct IntegrityChecksum(pub String);
 
@@ -38,11 +37,9 @@
     }
 }
 
-=======
 /// Download the dependencies from the list in parallel
 ///
 /// Note: the dependencies list should be sorted by name and version
->>>>>>> 17ca26bf
 pub async fn download_dependencies(
     dependencies: &[Dependency],
     clean: bool,
@@ -124,16 +121,12 @@
                 None => get_dependency_url_remote(dependency).await?,
             };
             download_via_http(&url, dep, &dependency_directory).await?;
-<<<<<<< HEAD
-            DownloadResult { hash: zipfile_hash(dep)?.to_string(), url }
-=======
             DownloadResult {
                 name: dep.name.clone(),
                 version: dep.version.clone(),
-                hash: sha256_digest(dep),
+                hash: zipfile_hash(dep)?.to_string(),
                 url,
             }
->>>>>>> 17ca26bf
         }
         Dependency::Git(dep) => {
             let hash = download_via_git(dep, &dependency_directory).await?;
