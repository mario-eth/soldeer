[package]
authors = ["m4rio"]
categories = ["development-tools", "development-tools"]
description = "A solidity package manager written in rust. It's minimal and easy within your solidity project. Works best with foundry."
edition = "2021"
exclude = [".github/*", ".vscode/*"]
homepage = "https://github.com/mario-eth/soldeer"
keywords = ["solidity", "package-manager"]
license = "MIT"
name = "soldeer"
readme = "./README.md"
repository = "https://github.com/mario-eth/soldeer"
version = "0.2.19"

[dependencies]
chrono = { version = "0.4.38", default-features = false, features = [
    "std",
    "serde",
] }
clap = { version = "4.5.9", features = ["derive"] }
email-address-parser = "2.0.0"
futures = "0.3.30"
once_cell = "1.19"
regex = "1.10.5"
reqwest = { version = "0.12.5", features = [
    "blocking",
    "json",
    "multipart",
    "stream",
], default-features = false }
rpassword = "7.3.1"
<<<<<<< HEAD
sanitize-filename = "=0.5.0"
serde = "1.0.204"
serde_derive = "1.0.204"
=======
serde = { version = "1.0.204", features = ["derive"] }
>>>>>>> 3523f2ed
serde_json = "1.0.120"
sha256 = "1.5.0"
simple-home-dir = "0.4.0"
thiserror = "1.0.63"
tokio = { version = "1.38.0", features = ["rt-multi-thread", "macros"] }
toml_edit = { version = "0.22.15", features = ["serde"] }
uuid = { version = "1.10.0", features = ["serde", "v4"] }
walkdir = "2.5.0"
yansi = "1.0.1"
yash-fnmatch = "1.1.1"
zip = { version = "2.1.3", default-features = false, features = ["deflate"] }
zip-extract = "0.1.3"

[dev-dependencies]
env_logger = "0.11.3"
mockito = "1.4.0"
rand = "0.8.5"
serial_test = "3.1.1"

[lib]
name = "soldeer"
path = "src/lib.rs"

[[bin]]
name = "soldeer"
path = "src/main.rs"

[features]
default = ["rustls"]
rustls = ["reqwest/rustls-tls"]

[profile.test]
opt-level = 2<|MERGE_RESOLUTION|>--- conflicted
+++ resolved
@@ -29,13 +29,8 @@
     "stream",
 ], default-features = false }
 rpassword = "7.3.1"
-<<<<<<< HEAD
 sanitize-filename = "=0.5.0"
-serde = "1.0.204"
-serde_derive = "1.0.204"
-=======
 serde = { version = "1.0.204", features = ["derive"] }
->>>>>>> 3523f2ed
 serde_json = "1.0.120"
 sha256 = "1.5.0"
 simple-home-dir = "0.4.0"
