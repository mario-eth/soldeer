--- conflicted
+++ resolved
@@ -1056,10 +1056,6 @@
 
         let submodules_path = get_current_working_dir().join(".gitmodules");
         let lib_path = get_current_working_dir().join("lib");
-<<<<<<< HEAD
-=======
-
->>>>>>> 17ca26bf
         let lock_test = get_current_working_dir().join("test").join("soldeer.lock");
 
         //remove it just in case
