use crate::errors::ConfigError;
use crate::remote::get_dependency_url_remote;
use crate::utils::{
    get_current_working_dir,
    read_file_to_string,
    remove_empty_lines,
};
use crate::{
    FOUNDRY_CONFIG_FILE,
    SOLDEER_CONFIG_FILE,
};
use serde_derive::Deserialize;
use std::fs::{
<<<<<<< HEAD
    self, remove_dir_all, remove_file, File
=======
    self,
    File,
>>>>>>> 2217cbad
};
use std::io::Write;
use std::path::Path;
use std::{
    env,
    io,
};
use toml::Table;
use toml_edit::{
    value,
    DocumentMut,
    Item,
};
use yansi::Paint;

// Top level struct to hold the TOML data.
#[derive(Deserialize, Debug)]
struct Data {
    dependencies: Table,
}

// Dependency object used to store a dependency data
#[derive(Deserialize, Clone, Debug, PartialEq)]
pub struct Dependency {
    pub name: String,
    pub version: String,
    pub url: String,
    pub hash: String,
}

#[derive(Deserialize, Debug)]
struct Foundry {
    remappings: Table,
}

pub async fn read_config(filename: String) -> Result<Vec<Dependency>, ConfigError> {
    let mut filename: String = filename;
    if filename.is_empty() {
        filename = match define_config_file() {
            Ok(file) => file,
            Err(err) => return Err(err),
        }
    }
    let contents = read_file_to_string(&filename.clone());

    // reading the contents into a data structure using toml::from_str
    let data: Data = match toml::from_str(&contents) {
        Ok(d) => d,
        Err(_) => {
            return Err(ConfigError {
                cause: format!("Could not read the config file {}", filename),
            });
        }
    };

    let mut dependencies: Vec<Dependency> = Vec::new();
    let iterator = data.dependencies.iter();
    for (name, v) in iterator {
        #[allow(clippy::needless_late_init)]
        let url;
        let version;
        let mut rev = String::new();

        // checks if the format is dependency = {version = "1.1.1" }
        if v.get("version").is_some() {
            // clear any string quotes added by mistake
            version = v["version"].to_string().replace('"', "");
        } else {
            // checks if the format is dependency = "1.1.1"
            version = String::from(v.as_str().unwrap());
            if version.is_empty() {
                return Err(ConfigError {
                    cause: "Could not get the config correctly from the config file".to_string(),
                });
            }
        }

        if v.get("url").is_some() {
            // clear any string quotes added by mistake
            url = v["url"].to_string().replace('\"', "");
        } else if v.get("git").is_some() {
            url = v["git"].to_string().replace('\"', "");
            if v.get("rev").is_some() {
                rev = v["rev"].to_string().replace('\"', "");
            }
        } else {
            // we don't have a specified url, means we will rely on the remote server to give it to us
            url = match get_dependency_url_remote(name, &version).await {
                Ok(u) => u,
                Err(_) => {
                    return Err(ConfigError {
                        cause: "Could not get the url".to_string(),
                    });
                }
            }
        }

        dependencies.push(Dependency {
            name: name.to_string(),
            version,
            url,
            hash: rev,
        });
    }

    Ok(dependencies)
}

pub fn define_config_file() -> Result<String, ConfigError> {
    let mut filename: String;
    if cfg!(test) {
        filename =
            env::var("config_file").unwrap_or(String::from(FOUNDRY_CONFIG_FILE.to_str().unwrap()))
    } else {
        filename = String::from(FOUNDRY_CONFIG_FILE.to_str().unwrap());
    };

    // check if the foundry.toml has the dependencies defined, if so then we setup the foundry.toml as the config file
    if fs::metadata(&filename).is_ok() {
        return Ok(filename);
    }

    filename = String::from(SOLDEER_CONFIG_FILE.to_str().unwrap());
    match fs::metadata(&filename) {
        Ok(_) => {}
        Err(_) => {
            println!("{}", Paint::blue("No config file found. If you wish to proceed, please select how you want Soldeer to be configured:\n1. Using foundry.toml\n2. Using soldeer.toml\n(Press 1 or 2), default is foundry.toml"));
            std::io::stdout().flush().unwrap();
            let mut option = String::new();
            if io::stdin().read_line(&mut option).is_err() {
                return Err(ConfigError {
                    cause: "Option invalid.".to_string(),
                });
            }

            if option.is_empty() {
                option = "1".to_string();
            }
            return create_example_config(&option);
        }
    }

    Ok(filename)
}

pub fn add_to_config(
    dependency: &Dependency,
    custom_url: bool,
    config_file: &str,
    via_git: bool,
) -> Result<(), ConfigError> {
    println!(
        "{}",
        Paint::green(&format!(
            "Adding dependency {}-{} to the config file",
            dependency.name, dependency.version
        ))
    );

    let contents = read_file_to_string(&String::from(config_file));
    let mut doc: DocumentMut = contents.parse::<DocumentMut>().expect("invalid doc");

    // in case we don't have dependencies defined in the config file, we add it and re-read the doc
    if !doc.contains_table("dependencies") {
        let mut file: std::fs::File = fs::OpenOptions::new()
            .append(true)
            .open(config_file)
            .unwrap();
        if let Err(e) = write!(file, "{}", String::from("\n[dependencies]\n")) {
            eprintln!("Couldn't write to the config file: {}", e);
        }

        doc = read_file_to_string(&String::from(config_file))
            .parse::<DocumentMut>()
            .expect("invalid doc");
    }
    let mut new_dependencies: String = String::new();

    new_dependencies.push_str(&format!(
        "  \"{}~{}\" = \"{}\"\n",
        dependency.name, dependency.version, dependency.url
    ));

    let mut new_item: Item = Item::None;
    if custom_url && !via_git {
        new_item["version"] = value(dependency.version.clone());
        new_item["url"] = value(dependency.url.clone());
    } else if via_git {
        new_item["version"] = value(dependency.version.clone());
        new_item["git"] = value(dependency.url.clone());
        new_item["rev"] = value(dependency.hash.clone());
    } else {
        new_item = value(dependency.version.clone())
    }

    doc["dependencies"]
        .as_table_mut()
        .unwrap()
        .insert(dependency.name.to_string().as_str(), new_item);
    let mut file: std::fs::File = fs::OpenOptions::new()
        .write(true)
        .append(false)
        .truncate(true)
        .open(config_file)
        .unwrap();
    if let Err(e) = write!(file, "{}", doc) {
        eprintln!("Couldn't write to the config file: {}", e);
    }
    Ok(())
}

pub async fn remappings() -> Result<(), ConfigError> {
    let remappings_path = get_current_working_dir().join("remappings.txt");
    if !remappings_path.exists() {
        File::create(remappings_path.clone()).unwrap();
    }
    let contents = read_file_to_string(&remappings_path.to_str().unwrap().to_string());

    let existing_remappings: Vec<String> = contents.split('\n').map(|s| s.to_string()).collect();
    let mut new_remappings: String = String::new();

    let dependencies: Vec<Dependency> = match read_config(String::new()).await {
        Ok(dep) => dep,
        Err(err) => {
            return Err(err);
        }
    };

    let mut existing_remap: Vec<String> = Vec::new();
    existing_remappings.iter().for_each(|remapping| {
        let split: Vec<&str> = remapping.split('=').collect::<Vec<&str>>();
        if split.len() == 1 {
            // skip empty lines
            return;
        }
        existing_remap.push(String::from(split[0]));
    });

    dependencies.iter().for_each(|dependency| {
        let mut dependency_name_formatted = format!("{}-{}", &dependency.name, &dependency.version);
        if !dependency_name_formatted.contains('@') {
            dependency_name_formatted = format!("@{}", dependency_name_formatted);
        }
        let index = existing_remap
            .iter()
            .position(|r| r == &dependency_name_formatted);
        if index.is_none() {
            println!(
                "{}",
                Paint::green(&format!(
                    "Added a new dependency to remappings {}",
                    &dependency_name_formatted
                ))
            );
            new_remappings.push_str(&format!(
                "\n{}=dependencies/{}-{}",
                &dependency_name_formatted, &dependency.name, &dependency.version
            ));
        }
    });

    if new_remappings.is_empty() {
        remove_empty_lines("remappings.txt");
        return Ok(());
    }

    let mut file: std::fs::File = fs::OpenOptions::new()
        .append(true)
        .open(Path::new("remappings.txt"))
        .unwrap();

    match write!(file, "{}", &new_remappings) {
        Ok(_) => {}
        Err(_) => {
            println!(
                "{}",
                Paint::yellow(&"Could not write to the remappings file".to_string())
            );
        }
    }
    remove_empty_lines("remappings.txt");
    Ok(())
}

pub fn get_foundry_setup() -> Result<Vec<bool>, ConfigError> {
    let filename = match define_config_file() {
        Ok(file) => file,
        Err(err) => {
            return Err(err);
        }
    };
    if filename.contains("foundry.toml") {
        return Ok(vec![true]);
    }
    let contents: String = read_file_to_string(&filename.clone());

    // reading the contents into a data structure using toml::from_str
    let data: Foundry = match toml::from_str(&contents) {
        Ok(d) => d,
        Err(_) => {
            println!(
                "{}",
                Paint::yellow(&"The remappings field not found in the soldeer.toml and no foundry config file found or the foundry.toml does not contain the `[dependencies]` field.\nThe foundry.toml file should contain the `[dependencies]` field if you want to use it as a config file. If you want to use the soldeer.toml file, please add the `[remappings]` field to it with the `enabled` key set to `true` or `false`.\nMore info on https://github.com/mario-eth/soldeer\nThe installation was successful but the remappings feature was skipped.".to_string())
            );
            return Ok(vec![false]);
        }
    };
    if data.remappings.get("enabled").is_none() {
        println!(
            "{}",
            Paint::yellow(&"The remappings field not found in the soldeer.toml and no foundry config file found or the foundry.toml does not contain the `[dependencies]` field.\nThe foundry.toml file should contain the `[dependencies]` field if you want to use it as a config file. If you want to use the soldeer.toml file, please add the `[remappings]` field to it with the `enabled` key set to `true` or `false`.\nMore info on https://github.com/mario-eth/soldeer\nThe installation was successful but the remappings feature was skipped.".to_string())
        );
        return Ok(vec![false]);
    }
    Ok(vec![data
        .remappings
        .get("enabled")
        .unwrap()
        .as_bool()
        .unwrap()])
}

fn create_example_config(option: &str) -> Result<String, ConfigError> {
    let config_file: &str;
    let content: &str;
    if option.trim() == "1" {
        config_file = FOUNDRY_CONFIG_FILE.to_str().unwrap();
        content = r#"
# Full reference https://github.com/foundry-rs/foundry/tree/master/crates/config

[profile.default]
script = "script"
solc = "0.8.26"
src = "src"
test = "test"
libs = ["dependencies"]

[dependencies]
"#;
    } else if option.trim() == "2" {
        config_file = SOLDEER_CONFIG_FILE.to_str().unwrap();
        content = r#"
[remappings]
enabled = true

[dependencies]
"#;
    } else {
        return Err(ConfigError {
            cause: "Option invalid".to_string(),
        });
    }

    std::fs::File::create(config_file).unwrap();
    let mut file: std::fs::File = fs::OpenOptions::new()
        .write(true)
        .open(config_file)
        .unwrap();
    if write!(file, "{}", content).is_err() {
        return Err(ConfigError {
            cause: "Could not create a new config file".to_string(),
        });
    }
<<<<<<< HEAD
    Ok(())
}

pub fn remove_forge_lib() -> Result<(), ConfigError> {
    let lib_dir = get_current_working_dir().unwrap().join("lib/");
    let gitmodules_file = get_current_working_dir().unwrap().join(".gitmodules");
    if !gitmodules_file.exists() {
        return Err(ConfigError{
            cause: "Couldn't find .gitmodules".to_string()
        })
    }
    if !lib_dir.exists() {
        return Err(ConfigError{
            cause: "Couldn't find the lib directory".to_string()
        }) 
    }
    match remove_file(gitmodules_file) {
        Ok(_) => {}
        Err(err) => {
            return Err(ConfigError {
                cause: format!("Couldn't remove the .gitmodules file: {}", err),
            });
        }
    }
    match remove_dir_all(lib_dir) {
        Ok(_) => {}
        Err(err) => {
            return Err(ConfigError {
                cause: format!("Couldn't remove the lib dirrectory: {}", err),
            });
        }
    }
    Ok(())
}

pub fn create_default_config_file(forge_version: &str) -> Result<(), ConfigError> {
    let path: PathBuf = get_current_working_dir().unwrap().join("foundry.toml");
    let config_file = path.to_str().unwrap();

    let content:&str = &format!(r#"
[profile.default]
src = "src"
out = "out"
libs = ["dependencies"]

remappings = ['forge-std/=dependencies/forge-std-{forge_version}/src']

# See more config options https://github.com/foundry-rs/foundry/blob/master/crates/config/README.md#all-options
# This project uses Soldeer to manage dependencies https://soldeer.xyz/

[dependencies]     
"#, forge_version=forge_version);
    std::fs::File::create(config_file).unwrap();
    let mut file: std::fs::File = fs::OpenOptions::new()
        .write(true)
        .open(config_file)
        .unwrap();
    if write!(file, "{}", content).is_err() {
        return Err(ConfigError {
            cause: "Could not create a new config file".to_string(),
        });
    }
    Ok(())
=======
    let mut filename = String::from(FOUNDRY_CONFIG_FILE.to_str().unwrap());
    if option.trim() == "2" {
        filename = String::from(SOLDEER_CONFIG_FILE.to_str().unwrap());
    }
    Ok(filename)
}

////////////// TESTS //////////////

#[cfg(test)]
mod tests {
    use std::env;
    use std::fs::remove_file;
    use std::io::Write;
    use std::{
        fs::{
            self,
        },
        path::PathBuf,
    };

    use crate::config::Dependency;
    use crate::errors::ConfigError;
    use crate::utils::get_current_working_dir;
    use rand::{
        distributions::Alphanumeric,
        Rng,
    };
    use serial_test::serial; // 0.8

    use super::*;

    #[tokio::test] // check dependencies as {version = "1.1.1"}
    #[serial]
    async fn read_foundry_config_version_v1_ok() -> Result<(), ConfigError> {
        let config_contents = r#"
# Full reference https://github.com/foundry-rs/foundry/tree/master/crates/config

[profile.default]
libs = ["dependencies"] 

[dependencies]
"@gearbox-protocol-periphery-v3" = "1.6.1"
"@openzeppelin-contracts" = "5.0.2"   
"#;
        let target_config = define_config(true);

        write_to_config(&target_config, config_contents);

        ////////////// MOCK //////////////
        // Request a new server from the pool, TODO i tried to move this into a fn but the mock is dropped at the end of the function...
        let mut server = mockito::Server::new_async().await;
        env::set_var("base_url", format!("http://{}", server.host_with_port()));

        let _ = server
            .mock(
                "GET",
                mockito::Matcher::Regex(r"^/api/v1/revision-cli.*".to_string()),
            )
            .with_status(201)
            .with_header("content-type", "application/json")
            .with_body(get_return_data())
            .create();

        ////////////// END-MOCK //////////////

        let result = match read_config(String::from(target_config.to_str().unwrap())).await {
            Ok(dep) => dep,
            Err(err) => {
                return Err(err);
            }
        };

        assert_eq!(
            result[0],
            Dependency {
                name: "@gearbox-protocol-periphery-v3".to_string(),
                version: "1.6.1".to_string(),
                url: "https://example_url.com/example_url.zip".to_string(),
                hash: String::new()
            }
        );

        assert_eq!(
            result[1],
            Dependency {
                name: "@openzeppelin-contracts".to_string(),
                version: "5.0.2".to_string(),
                url: "https://example_url.com/example_url.zip".to_string(),
                hash: String::new()
            }
        );
        let _ = remove_file(target_config);
        Ok(())
    }

    #[tokio::test] // check dependencies as "1.1.1"
    #[serial]
    async fn read_foundry_config_version_v2_ok() -> Result<(), ConfigError> {
        let config_contents = r#"
# Full reference https://github.com/foundry-rs/foundry/tree/master/crates/config

[profile.default]
libs = ["dependencies"] 

[dependencies]
"@gearbox-protocol-periphery-v3" = "1.6.1"
"@openzeppelin-contracts" = "5.0.2"   
"#;
        let target_config = define_config(true);

        write_to_config(&target_config, config_contents);

        ////////////// MOCK //////////////
        // Request a new server from the pool, TODO i tried to move this into a fn but the mock is dropped at the end of the function...
        let mut server = mockito::Server::new_async().await;
        env::set_var("base_url", format!("http://{}", server.host_with_port()));

        let _ = server
            .mock(
                "GET",
                mockito::Matcher::Regex(r"^/api/v1/revision-cli.*".to_string()),
            )
            .with_status(201)
            .with_header("content-type", "application/json")
            .with_body(get_return_data())
            .create();

        ////////////// END-MOCK //////////////

        let result = match read_config(String::from(target_config.to_str().unwrap())).await {
            Ok(dep) => dep,
            Err(err) => {
                return Err(err);
            }
        };

        assert_eq!(
            result[0],
            Dependency {
                name: "@gearbox-protocol-periphery-v3".to_string(),
                version: "1.6.1".to_string(),
                url: "https://example_url.com/example_url.zip".to_string(),
                hash: String::new()
            }
        );

        assert_eq!(
            result[1],
            Dependency {
                name: "@openzeppelin-contracts".to_string(),
                version: "5.0.2".to_string(),
                url: "https://example_url.com/example_url.zip".to_string(),
                hash: String::new()
            }
        );
        let _ = remove_file(target_config);
        Ok(())
    }

    #[tokio::test] // check dependencies as "1.1.1"
    #[serial]
    async fn read_soldeer_config_version_v1_ok() -> Result<(), ConfigError> {
        let config_contents = r#"
[remappings]
enabled = true

[dependencies]
"@gearbox-protocol-periphery-v3" = "1.6.1"
"@openzeppelin-contracts" = "5.0.2"   
"#;
        let target_config = define_config(false);

        write_to_config(&target_config, config_contents);

        ////////////// MOCK //////////////
        // Request a new server from the pool, TODO i tried to move this into a fn but the mock is dropped at the end of the function...
        let mut server = mockito::Server::new_async().await;
        env::set_var("base_url", format!("http://{}", server.host_with_port()));

        let _ = server
            .mock(
                "GET",
                mockito::Matcher::Regex(r"^/api/v1/revision-cli.*".to_string()),
            )
            .with_status(201)
            .with_header("content-type", "application/json")
            .with_body(get_return_data())
            .create();

        ////////////// END-MOCK //////////////

        let result = match read_config(String::from(target_config.to_str().unwrap())).await {
            Ok(dep) => dep,
            Err(err) => {
                return Err(err);
            }
        };

        assert_eq!(
            result[0],
            Dependency {
                name: "@gearbox-protocol-periphery-v3".to_string(),
                version: "1.6.1".to_string(),
                url: "https://example_url.com/example_url.zip".to_string(),
                hash: String::new()
            }
        );

        assert_eq!(
            result[1],
            Dependency {
                name: "@openzeppelin-contracts".to_string(),
                version: "5.0.2".to_string(),
                url: "https://example_url.com/example_url.zip".to_string(),
                hash: String::new()
            }
        );
        let _ = remove_file(target_config);
        Ok(())
    }

    #[tokio::test] // check dependencies as "1.1.1"
    #[serial]
    async fn read_soldeer_config_version_v2_ok() -> Result<(), ConfigError> {
        let config_contents = r#"
[remappings]
enabled = true

[dependencies]
"@gearbox-protocol-periphery-v3" = "1.6.1"
"@openzeppelin-contracts" = "5.0.2"   
"#;
        let target_config = define_config(false);

        write_to_config(&target_config, config_contents);

        ////////////// MOCK //////////////
        // Request a new server from the pool, TODO i tried to move this into a fn but the mock is dropped at the end of the function...
        let mut server = mockito::Server::new_async().await;
        env::set_var("base_url", format!("http://{}", server.host_with_port()));

        let _ = server
            .mock(
                "GET",
                mockito::Matcher::Regex(r"^/api/v1/revision-cli.*".to_string()),
            )
            .with_status(201)
            .with_header("content-type", "application/json")
            .with_body(get_return_data())
            .create();

        ////////////// END-MOCK //////////////

        let result = match read_config(String::from(target_config.to_str().unwrap())).await {
            Ok(dep) => dep,
            Err(err) => {
                return Err(err);
            }
        };

        assert_eq!(
            result[0],
            Dependency {
                name: "@gearbox-protocol-periphery-v3".to_string(),
                version: "1.6.1".to_string(),
                url: "https://example_url.com/example_url.zip".to_string(),
                hash: String::new()
            }
        );

        assert_eq!(
            result[1],
            Dependency {
                name: "@openzeppelin-contracts".to_string(),
                version: "5.0.2".to_string(),
                url: "https://example_url.com/example_url.zip".to_string(),
                hash: String::new()
            }
        );
        let _ = remove_file(target_config);
        Ok(())
    }

    #[tokio::test]
    #[serial]
    async fn read_malformed_config_incorrect_version_string_fails() -> Result<(), ConfigError> {
        let config_contents = r#"
# Full reference https://github.com/foundry-rs/foundry/tree/master/crates/config

[profile.default]
libs = ["dependencies"] 

[dependencies]
"@gearbox-protocol-periphery-v3" = 1.6.1"
"#;
        let target_config = define_config(false);

        write_to_config(&target_config, config_contents);

        match read_config(String::from(target_config.clone().to_str().unwrap())).await {
            Ok(_) => {
                assert_eq!("False state", "");
            }
            Err(err) => {
                assert_eq!(
                    err,
                    ConfigError {
                        cause: format!(
                            "Could not read the config file {}",
                            target_config.to_str().unwrap()
                        ),
                    }
                )
            }
        };
        let _ = remove_file(target_config);
        Ok(())
    }

    #[tokio::test]
    #[serial]
    async fn read_malformed_config_empty_version_string_fails() -> Result<(), ConfigError> {
        let config_contents = r#"
# Full reference https://github.com/foundry-rs/foundry/tree/master/crates/config

[profile.default]
libs = ["dependencies"] 

[dependencies]
"@gearbox-protocol-periphery-v3" = ""
"#;
        let target_config = define_config(false);

        write_to_config(&target_config, config_contents);

        match read_config(String::from(target_config.clone().to_str().unwrap())).await {
            Ok(_) => {
                assert_eq!("False state", "");
            }
            Err(err) => {
                assert_eq!(
                    err,
                    ConfigError {
                        cause: "Could not get the config correctly from the config file"
                            .to_string(),
                    }
                )
            }
        };
        let _ = remove_file(target_config);
        Ok(())
    }

    #[tokio::test]
    #[serial]
    async fn read_dependency_url_call_fails() -> Result<(), ConfigError> {
        let config_contents = r#"
# Full reference https://github.com/foundry-rs/foundry/tree/master/crates/config

[profile.default]
libs = ["dependencies"] 

[dependencies]
"@gearbox-protocol-periphery-v3" = "1.1.1"
"#;
        let target_config = define_config(false);

        write_to_config(&target_config, config_contents);

        match read_config(String::from(target_config.clone().to_str().unwrap())).await {
            Ok(_) => {
                assert_eq!("False state", "");
            }
            Err(err) => {
                assert_eq!(
                    err,
                    ConfigError {
                        cause: "Could not get the url".to_string(),
                    }
                )
            }
        };
        let _ = remove_file(target_config);

        Ok(())
    }

    #[test]
    fn define_config_file_choses_foundry() -> Result<(), ConfigError> {
        let config_contents = r#"
# Full reference https://github.com/foundry-rs/foundry/tree/master/crates/config

[profile.default]
libs = ["dependencies"] 

[dependencies]
"#;
        let target_config = define_config(true);

        write_to_config(&target_config, config_contents);

        assert!(target_config
            .file_name()
            .unwrap()
            .to_str()
            .unwrap()
            .contains("foundry"));
        let _ = remove_file(target_config);
        Ok(())
    }

    #[tokio::test]
    #[serial]
    async fn define_config_file_choses_soldeer() -> Result<(), ConfigError> {
        let config_contents = r#"
[dependencies]
"#;
        let target_config = define_config(false);

        write_to_config(&target_config, config_contents);

        assert!(target_config
            .file_name()
            .unwrap()
            .to_str()
            .unwrap()
            .contains("soldeer"));
        let _ = remove_file(target_config);
        Ok(())
    }

    #[test]
    fn create_new_file_if_not_defined_foundry() -> Result<(), ConfigError> {
        let content = r#"
# Full reference https://github.com/foundry-rs/foundry/tree/master/crates/config

[profile.default]
script = "script"
solc = "0.8.26"
src = "src"
test = "test"
libs = ["dependencies"]

[dependencies]
"#;

        let result = create_example_config("1").unwrap();

        assert!(PathBuf::from(&result)
            .file_name()
            .unwrap()
            .to_str()
            .unwrap()
            .contains("foundry"));
        assert_eq!(read_file_to_string(&result), content);
        Ok(())
    }

    #[test]
    fn create_new_file_if_not_defined_soldeer() -> Result<(), ConfigError> {
        let content = r#"
[remappings]
enabled = true

[dependencies]
"#;

        let result = create_example_config("2").unwrap();

        assert!(PathBuf::from(&result)
            .file_name()
            .unwrap()
            .to_str()
            .unwrap()
            .contains("soldeer"));
        assert_eq!(read_file_to_string(&result), content);
        Ok(())
    }

    #[test]
    fn add_to_config_foundry_no_custom_url_first_dependency() -> Result<(), ConfigError> {
        let mut content = r#"
# Full reference https://github.com/foundry-rs/foundry/tree/master/crates/config

[profile.default]
script = "script"
solc = "0.8.26"
src = "src"
test = "test"
libs = ["dependencies"]

[dependencies]
"#;

        let target_config = define_config(true);

        write_to_config(&target_config, content);
        let dependency = Dependency {
            name: "dep1".to_string(),
            version: "1.0.0".to_string(),
            url: "http://custom_url.com/custom.zip".to_string(),
            hash: String::new(),
        };
        add_to_config(&dependency, false, target_config.to_str().unwrap(), false).unwrap();
        content = r#"
# Full reference https://github.com/foundry-rs/foundry/tree/master/crates/config

[profile.default]
script = "script"
solc = "0.8.26"
src = "src"
test = "test"
libs = ["dependencies"]

[dependencies]
dep1 = "1.0.0"
"#;

        assert_eq!(
            read_file_to_string(&String::from(target_config.to_str().unwrap())),
            content
        );

        let _ = remove_file(target_config);
        Ok(())
    }

    #[test]
    fn add_to_config_foundry_with_custom_url_first_dependency() -> Result<(), ConfigError> {
        let mut content = r#"
# Full reference https://github.com/foundry-rs/foundry/tree/master/crates/config

[profile.default]
script = "script"
solc = "0.8.26"
src = "src"
test = "test"
libs = ["dependencies"]

[dependencies]
"#;

        let target_config = define_config(true);

        write_to_config(&target_config, content);

        let dependency = Dependency {
            name: "dep1".to_string(),
            version: "1.0.0".to_string(),
            url: "http://custom_url.com/custom.zip".to_string(),
            hash: String::new(),
        };

        add_to_config(&dependency, true, target_config.to_str().unwrap(), false).unwrap();
        content = r#"
# Full reference https://github.com/foundry-rs/foundry/tree/master/crates/config

[profile.default]
script = "script"
solc = "0.8.26"
src = "src"
test = "test"
libs = ["dependencies"]

[dependencies]
dep1 = { version = "1.0.0", url = "http://custom_url.com/custom.zip" }
"#;

        assert_eq!(
            read_file_to_string(&String::from(target_config.to_str().unwrap())),
            content
        );

        let _ = remove_file(target_config);
        Ok(())
    }

    #[test]
    fn add_to_config_foundry_no_custom_url_second_dependency() -> Result<(), ConfigError> {
        let mut content = r#"
# Full reference https://github.com/foundry-rs/foundry/tree/master/crates/config

[profile.default]
script = "script"
solc = "0.8.26"
src = "src"
test = "test"
libs = ["dependencies"]

[dependencies]
old_dep = "5.1.0-my-version-is-cool"
"#;

        let target_config = define_config(true);

        write_to_config(&target_config, content);

        let dependency = Dependency {
            name: "dep1".to_string(),
            version: "1.0.0".to_string(),
            url: "http://custom_url.com/custom.zip".to_string(),
            hash: String::new(),
        };

        add_to_config(&dependency, false, target_config.to_str().unwrap(), false).unwrap();
        content = r#"
# Full reference https://github.com/foundry-rs/foundry/tree/master/crates/config

[profile.default]
script = "script"
solc = "0.8.26"
src = "src"
test = "test"
libs = ["dependencies"]

[dependencies]
old_dep = "5.1.0-my-version-is-cool"
dep1 = "1.0.0"
"#;

        assert_eq!(
            read_file_to_string(&String::from(target_config.to_str().unwrap())),
            content
        );

        let _ = remove_file(target_config);
        Ok(())
    }

    #[test]
    fn add_to_config_foundry_with_custom_url_second_dependency() -> Result<(), ConfigError> {
        let mut content = r#"
# Full reference https://github.com/foundry-rs/foundry/tree/master/crates/config

[profile.default]
script = "script"
solc = "0.8.26"
src = "src"
test = "test"
libs = ["dependencies"]

[dependencies]
old_dep = { version = "5.1.0-my-version-is-cool", url = "http://custom_url.com/cool-cool-cool.zip" }
"#;

        let target_config = define_config(true);

        write_to_config(&target_config, content);

        let dependency = Dependency {
            name: "dep1".to_string(),
            version: "1.0.0".to_string(),
            url: "http://custom_url.com/custom.zip".to_string(),
            hash: String::new(),
        };

        add_to_config(&dependency, true, target_config.to_str().unwrap(), false).unwrap();
        content = r#"
# Full reference https://github.com/foundry-rs/foundry/tree/master/crates/config

[profile.default]
script = "script"
solc = "0.8.26"
src = "src"
test = "test"
libs = ["dependencies"]

[dependencies]
old_dep = { version = "5.1.0-my-version-is-cool", url = "http://custom_url.com/cool-cool-cool.zip" }
dep1 = { version = "1.0.0", url = "http://custom_url.com/custom.zip" }
"#;

        assert_eq!(
            read_file_to_string(&String::from(target_config.to_str().unwrap())),
            content
        );

        let _ = remove_file(target_config);
        Ok(())
    }

    #[test]
    fn add_to_config_foundry_update_dependency_version() -> Result<(), ConfigError> {
        let mut content = r#"
# Full reference https://github.com/foundry-rs/foundry/tree/master/crates/config

[profile.default]
script = "script"
solc = "0.8.26"
src = "src"
test = "test"
libs = ["dependencies"]

[dependencies]
old_dep = { version = "5.1.0-my-version-is-cool", url = "http://custom_url.com/cool-cool-cool.zip" }
"#;

        let target_config = define_config(true);

        write_to_config(&target_config, content);

        let dependency = Dependency {
            name: "old_dep".to_string(),
            version: "1.0.0".to_string(),
            url: "http://custom_url.com/custom.zip".to_string(),
            hash: String::new(),
        };

        add_to_config(&dependency, true, target_config.to_str().unwrap(), false).unwrap();
        content = r#"
# Full reference https://github.com/foundry-rs/foundry/tree/master/crates/config

[profile.default]
script = "script"
solc = "0.8.26"
src = "src"
test = "test"
libs = ["dependencies"]

[dependencies]
old_dep = { version = "1.0.0", url = "http://custom_url.com/custom.zip" }
"#;

        assert_eq!(
            read_file_to_string(&String::from(target_config.to_str().unwrap())),
            content
        );

        let _ = remove_file(target_config);
        Ok(())
    }

    #[test]
    fn add_to_config_foundry_update_dependency_version_no_custom_url() -> Result<(), ConfigError> {
        let mut content = r#"
# Full reference https://github.com/foundry-rs/foundry/tree/master/crates/config

[profile.default]
script = "script"
solc = "0.8.26"
src = "src"
test = "test"
libs = ["dependencies"]

[dependencies]
old_dep = { version = "5.1.0-my-version-is-cool", url = "http://custom_url.com/cool-cool-cool.zip" }
"#;

        let target_config = define_config(true);

        write_to_config(&target_config, content);

        let dependency = Dependency {
            name: "old_dep".to_string(),
            version: "1.0.0".to_string(),
            url: "http://custom_url.com/custom.zip".to_string(),
            hash: String::new(),
        };

        add_to_config(&dependency, false, target_config.to_str().unwrap(), false).unwrap();
        content = r#"
# Full reference https://github.com/foundry-rs/foundry/tree/master/crates/config

[profile.default]
script = "script"
solc = "0.8.26"
src = "src"
test = "test"
libs = ["dependencies"]

[dependencies]
old_dep = "1.0.0"
"#;

        assert_eq!(
            read_file_to_string(&String::from(target_config.to_str().unwrap())),
            content
        );

        let _ = remove_file(target_config);
        Ok(())
    }

    #[test]
    fn add_to_config_foundry_not_altering_the_existing_contents() -> Result<(), ConfigError> {
        let mut content = r#"
# Full reference https://github.com/foundry-rs/foundry/tree/master/crates/config

[profile.default]
script = "script"
solc = "0.8.26"
src = "src"
test = "test"
libs = ["dependencies"]
gas_reports = ['*']

# we don't have [dependencies] declared
"#;

        let target_config = define_config(true);

        write_to_config(&target_config, content);

        let dependency = Dependency {
            name: "dep1".to_string(),
            version: "1.0.0".to_string(),
            url: "http://custom_url.com/custom.zip".to_string(),
            hash: String::new(),
        };

        add_to_config(&dependency, false, target_config.to_str().unwrap(), false).unwrap();
        content = r#"
# Full reference https://github.com/foundry-rs/foundry/tree/master/crates/config

[profile.default]
script = "script"
solc = "0.8.26"
src = "src"
test = "test"
libs = ["dependencies"]
gas_reports = ['*']

# we don't have [dependencies] declared

[dependencies]
dep1 = "1.0.0"
"#;

        assert_eq!(
            read_file_to_string(&String::from(target_config.to_str().unwrap())),
            content
        );

        let _ = remove_file(target_config);
        Ok(())
    }

    #[test]
    fn add_to_config_soldeer_no_custom_url_first_dependency() -> Result<(), ConfigError> {
        let mut content = r#"
[remappings]
enabled = true

[dependencies]
"#;

        let target_config = define_config(false);

        write_to_config(&target_config, content);

        let dependency = Dependency {
            name: "dep1".to_string(),
            version: "1.0.0".to_string(),
            url: "http://custom_url.com/custom.zip".to_string(),
            hash: String::new(),
        };

        add_to_config(&dependency, false, target_config.to_str().unwrap(), false).unwrap();
        content = r#"
[remappings]
enabled = true

[dependencies]
dep1 = "1.0.0"
"#;

        assert_eq!(
            read_file_to_string(&String::from(target_config.to_str().unwrap())),
            content
        );

        let _ = remove_file(target_config);
        Ok(())
    }

    #[test]
    fn add_to_config_soldeer_with_custom_url_first_dependency() -> Result<(), ConfigError> {
        let mut content = r#"
[remappings]
enabled = true

[dependencies]
"#;

        let target_config = define_config(false);

        write_to_config(&target_config, content);

        let dependency = Dependency {
            name: "dep1".to_string(),
            version: "1.0.0".to_string(),
            url: "http://custom_url.com/custom.zip".to_string(),
            hash: String::new(),
        };

        add_to_config(&dependency, true, target_config.to_str().unwrap(), false).unwrap();
        content = r#"
[remappings]
enabled = true

[dependencies]
dep1 = { version = "1.0.0", url = "http://custom_url.com/custom.zip" }
"#;

        assert_eq!(
            read_file_to_string(&String::from(target_config.to_str().unwrap())),
            content
        );

        let _ = remove_file(target_config);
        Ok(())
    }

    #[test]
    fn add_to_config_foundry_github_with_commit() -> Result<(), ConfigError> {
        let mut content = r#"
# Full reference https://github.com/foundry-rs/foundry/tree/master/crates/config

[profile.default]
script = "script"
solc = "0.8.26"
src = "src"
test = "test"
libs = ["dependencies"]
gas_reports = ['*']

# we don't have [dependencies] declared
"#;

        let target_config = define_config(true);

        write_to_config(&target_config, content);

        let dependency = Dependency {
            name: "dep1".to_string(),
            version: "1.0.0".to_string(),
            url: "git@github.com:foundry-rs/forge-std.git".to_string(),
            hash: "07263d193d621c4b2b0ce8b4d54af58f6957d97d".to_string(),
        };

        add_to_config(&dependency, true, target_config.to_str().unwrap(), true).unwrap();
        content = r#"
# Full reference https://github.com/foundry-rs/foundry/tree/master/crates/config

[profile.default]
script = "script"
solc = "0.8.26"
src = "src"
test = "test"
libs = ["dependencies"]
gas_reports = ['*']

# we don't have [dependencies] declared

[dependencies]
dep1 = { version = "1.0.0", git = "git@github.com:foundry-rs/forge-std.git", rev = "07263d193d621c4b2b0ce8b4d54af58f6957d97d" }
"#;

        assert_eq!(
            read_file_to_string(&String::from(target_config.to_str().unwrap())),
            content
        );

        let _ = remove_file(target_config);
        Ok(())
    }

    #[test]
    fn add_to_config_foundry_github_previous_no_commit_then_with_commit() -> Result<(), ConfigError>
    {
        let mut content = r#"
# Full reference https://github.com/foundry-rs/foundry/tree/master/crates/config

[profile.default]
script = "script"
solc = "0.8.26"
src = "src"
test = "test"
libs = ["dependencies"]
gas_reports = ['*']

# we don't have [dependencies] declared

[dependencies]
dep1 = { version = "1.0.0", git = "git@github.com:foundry-rs/forge-std.git" }
"#;

        let target_config = define_config(true);

        write_to_config(&target_config, content);

        let dependency = Dependency {
            name: "dep1".to_string(),
            version: "1.0.0".to_string(),
            url: "git@github.com:foundry-rs/forge-std.git".to_string(),
            hash: "07263d193d621c4b2b0ce8b4d54af58f6957d97d".to_string(),
        };

        add_to_config(&dependency, true, target_config.to_str().unwrap(), true).unwrap();
        content = r#"
# Full reference https://github.com/foundry-rs/foundry/tree/master/crates/config

[profile.default]
script = "script"
solc = "0.8.26"
src = "src"
test = "test"
libs = ["dependencies"]
gas_reports = ['*']

# we don't have [dependencies] declared

[dependencies]
dep1 = { version = "1.0.0", git = "git@github.com:foundry-rs/forge-std.git", rev = "07263d193d621c4b2b0ce8b4d54af58f6957d97d" }
"#;

        assert_eq!(
            read_file_to_string(&String::from(target_config.to_str().unwrap())),
            content
        );

        let _ = remove_file(target_config);
        Ok(())
    }

    #[test]
    fn add_to_config_foundry_github_previous_commit_then_no_commit() -> Result<(), ConfigError> {
        let mut content = r#"
# Full reference https://github.com/foundry-rs/foundry/tree/master/crates/config

[profile.default]
script = "script"
solc = "0.8.26"
src = "src"
test = "test"
libs = ["dependencies"]
gas_reports = ['*']

# we don't have [dependencies] declared

[dependencies]
dep1 = { version = "1.0.0", git = "git@github.com:foundry-rs/forge-std.git", rev = "07263d193d621c4b2b0ce8b4d54af58f6957d97d" }
"#;

        let target_config = define_config(true);

        write_to_config(&target_config, content);

        let dependency = Dependency {
            name: "dep1".to_string(),
            version: "1.0.0".to_string(),
            url: "http://custom_url.com/custom.zip".to_string(),
            hash: String::new(),
        };

        add_to_config(&dependency, true, target_config.to_str().unwrap(), false).unwrap();
        content = r#"
# Full reference https://github.com/foundry-rs/foundry/tree/master/crates/config

[profile.default]
script = "script"
solc = "0.8.26"
src = "src"
test = "test"
libs = ["dependencies"]
gas_reports = ['*']

# we don't have [dependencies] declared

[dependencies]
dep1 = { version = "1.0.0", url = "http://custom_url.com/custom.zip" }
"#;

        assert_eq!(
            read_file_to_string(&String::from(target_config.to_str().unwrap())),
            content
        );

        let _ = remove_file(target_config);
        Ok(())
    }

    ////////////// UTILS //////////////

    fn write_to_config(target_file: &PathBuf, content: &str) {
        if target_file.exists() {
            let _ = remove_file(target_file);
        }
        let mut file: std::fs::File = fs::OpenOptions::new()
            .create_new(true)
            .write(true)
            .open(target_file)
            .unwrap();
        if let Err(e) = write!(file, "{}", content) {
            eprintln!("Couldn't write to the config file: {}", e);
        }
    }

    fn define_config(foundry: bool) -> PathBuf {
        let s: String = rand::thread_rng()
            .sample_iter(&Alphanumeric)
            .take(7)
            .map(char::from)
            .collect();
        let mut target = format!("foundry{}.toml", s);
        if !foundry {
            target = format!("soldeer{}.toml", s);
        }
        get_current_working_dir().join("test").join(target)
    }

    fn get_return_data() -> String {
        r#"
        {
            "data": [
                {
                    "created_at": "2024-03-14T06:11:59.838552Z",
                    "deleted": false,
                    "downloads": 100,
                    "id": "c10d3ec8-7968-468f-bc12-8188bcafce2b",
                    "internal_name": "example_url.zip",
                    "project_id": "bbf2a8e4-2572-4787-bff9-216db013691b",
                    "url": "https://example_url.com/example_url.zip",
                    "version": "5.0.2"
                }
            ],
            "status": "success"
        }
        "#
        .to_string()
    }
>>>>>>> 2217cbad
}<|MERGE_RESOLUTION|>--- conflicted
+++ resolved
@@ -11,12 +11,10 @@
 };
 use serde_derive::Deserialize;
 use std::fs::{
-<<<<<<< HEAD
-    self, remove_dir_all, remove_file, File
-=======
     self,
+    remove_dir_all,
+    remove_file,
     File,
->>>>>>> 2217cbad
 };
 use std::io::Write;
 use std::path::Path;
@@ -380,71 +378,6 @@
             cause: "Could not create a new config file".to_string(),
         });
     }
-<<<<<<< HEAD
-    Ok(())
-}
-
-pub fn remove_forge_lib() -> Result<(), ConfigError> {
-    let lib_dir = get_current_working_dir().unwrap().join("lib/");
-    let gitmodules_file = get_current_working_dir().unwrap().join(".gitmodules");
-    if !gitmodules_file.exists() {
-        return Err(ConfigError{
-            cause: "Couldn't find .gitmodules".to_string()
-        })
-    }
-    if !lib_dir.exists() {
-        return Err(ConfigError{
-            cause: "Couldn't find the lib directory".to_string()
-        }) 
-    }
-    match remove_file(gitmodules_file) {
-        Ok(_) => {}
-        Err(err) => {
-            return Err(ConfigError {
-                cause: format!("Couldn't remove the .gitmodules file: {}", err),
-            });
-        }
-    }
-    match remove_dir_all(lib_dir) {
-        Ok(_) => {}
-        Err(err) => {
-            return Err(ConfigError {
-                cause: format!("Couldn't remove the lib dirrectory: {}", err),
-            });
-        }
-    }
-    Ok(())
-}
-
-pub fn create_default_config_file(forge_version: &str) -> Result<(), ConfigError> {
-    let path: PathBuf = get_current_working_dir().unwrap().join("foundry.toml");
-    let config_file = path.to_str().unwrap();
-
-    let content:&str = &format!(r#"
-[profile.default]
-src = "src"
-out = "out"
-libs = ["dependencies"]
-
-remappings = ['forge-std/=dependencies/forge-std-{forge_version}/src']
-
-# See more config options https://github.com/foundry-rs/foundry/blob/master/crates/config/README.md#all-options
-# This project uses Soldeer to manage dependencies https://soldeer.xyz/
-
-[dependencies]     
-"#, forge_version=forge_version);
-    std::fs::File::create(config_file).unwrap();
-    let mut file: std::fs::File = fs::OpenOptions::new()
-        .write(true)
-        .open(config_file)
-        .unwrap();
-    if write!(file, "{}", content).is_err() {
-        return Err(ConfigError {
-            cause: "Could not create a new config file".to_string(),
-        });
-    }
-    Ok(())
-=======
     let mut filename = String::from(FOUNDRY_CONFIG_FILE.to_str().unwrap());
     if option.trim() == "2" {
         filename = String::from(SOLDEER_CONFIG_FILE.to_str().unwrap());
@@ -1577,5 +1510,13 @@
         "#
         .to_string()
     }
->>>>>>> 2217cbad
+}
+
+pub fn remove_forge_lib() -> Result<(), ConfigError> {
+    let lib_dir = get_current_working_dir().join("lib/");
+    let gitmodules_file = get_current_working_dir().join(".gitmodules");
+
+    let _ = remove_file(gitmodules_file);
+    let _ = remove_dir_all(lib_dir);
+    Ok(())
 }