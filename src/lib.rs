--- conflicted
+++ resolved
@@ -279,16 +279,10 @@
                 .path
                 .unwrap_or(get_current_working_dir().to_str().unwrap().to_string());
             let path_buf = PathBuf::from(&path);
-<<<<<<< HEAD
-
-            // Check for sensitive files or directories
-            if check_dotfiles_recursive(&path_buf) && !prompt_user_for_confirmation() {
-=======
             let dry_run = push.dry_run.is_some() && push.dry_run.unwrap();
 
             // Check for sensitive files or directories
             if !dry_run && check_dotfiles_recursive(&path_buf) && !prompt_user_for_confirmation() {
->>>>>>> 30280194
                 println!("{}", Paint::yellow("Push operation aborted by the user."));
                 return Ok(());
             }
@@ -622,12 +616,8 @@
 
         assert!(Path::new(&path_dependency).exists());
         assert_eq!(archive.unwrap().len(), 2);
-<<<<<<< HEAD
-        clean_test_env(PathBuf::default());
-=======
 
         let _ = remove_dir_all(path_dependency);
->>>>>>> 30280194
     }
 
     fn clean_test_env(target_config: PathBuf) {
@@ -709,8 +699,6 @@
         let _ = remove_file(&env_file_path);
         let _ = remove_dir_all(&test_dir);
     }
-<<<<<<< HEAD
-=======
 
     fn create_random_file(target_dir: &Path, extension: String) -> String {
         let s: String = rand::thread_rng()
@@ -729,5 +717,4 @@
         }
         String::from(target.to_str().unwrap())
     }
->>>>>>> 30280194
 }